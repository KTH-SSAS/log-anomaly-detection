import os

import matplotlib.pyplot as plt
import numpy as np
from sklearn import metrics
from tqdm import tqdm

import wandb
from log_analyzer.model.lstm import LSTMLanguageModel
from log_analyzer.tokenizer.tokenizer import Char_tokenizer


def create_attention_matrix(
    model: LSTMLanguageModel,
    sequences,
    output_dir,
    lengths=None,
    mask=None,
    token_map_file=None,
):
    """Plot attention matrix over batched input.

    Will produce one matrix plot for each entry in batch, in the
    designated output directory. For word level tokenization, the
    function will also produce an matrix for the avergae attention
    weights in the batch.
    """
    if model.attention is None:
        raise RuntimeError("Can not create an attention matrix for a model without attention!")

    if not os.path.exists(output_dir):
        os.mkdir(output_dir)

    skip_sos = not model.bidirectional
    tokenization = "word" if lengths is None else "char"

    _, lstm_out, _ = model.forward(sequences, lengths=lengths, mask=mask)
    _, attention_matrix_batch = model.attention(lstm_out, mask)

    def set_ticks():
        word_tick_labels = [
            "<sos>",
            "src user",
            "src domain",
            "dest user",
            "dest domain",
            "src PC",
            "dest PC",
            "auth type",
            "login type",
            "auth orient",
            "success/fail",
            "<eos>",
        ]
        input_labels = word_tick_labels[1:-1] if skip_sos else word_tick_labels[:-1]
        attention_labels = word_tick_labels[1:-1] if skip_sos else word_tick_labels[:-1]
        label_labels = word_tick_labels[2:] if skip_sos else word_tick_labels[1:]
        ax.set_xlabel("Positions attended over")
        ax.set_xticks(range(matrix.shape[0]))
        ax.set_xticklabels(attention_labels, rotation="45")
        ax.set_yticks(range(matrix.shape[1]))
        ax.set_yticklabels(input_labels)
        ax.set_ylabel("Input token")
        twin.set_yticks(range(matrix.shape[1]))
        twin.set_yticklabels(label_labels)
        twin.set_ylabel("Predicted label")

    if lengths is None:
        # Batch average of attention over positions
        matrix = attention_matrix_batch.mean(dim=0)
        _, ax = plt.subplots(figsize=(10, 10))
        ax.matshow(matrix.detach().numpy())
        twin = ax.twinx()
        twin.matshow(matrix.detach().numpy())
        set_ticks()

    plt.tight_layout()
    plt.savefig(os.path.join(output_dir, f"{model.attention.attention_type}_batchAverage.png"))

    _, ax = plt.subplots(figsize=(10, 10))
    for i, matrix in enumerate(attention_matrix_batch):
        seq = sequences[i]

        if lengths is not None:
            matrix = matrix[: lengths[i] - 1, : lengths[i] - 1]

        ax.matshow(matrix.detach().numpy())
        if lengths is not None:
            string = Char_tokenizer.detokenize_line(seq[: lengths[i] - 1])
            ax.set_xticks(range(len(string)))
            ax.set_xticklabels(string, fontsize="small")
            ax.set_yticks(range(len(string)))
            ax.set_yticklabels(string, fontsize="small")
        else:
            twin = ax.twinx()
            twin.matshow(matrix.detach().numpy())
            set_ticks()
            plt.tight_layout()

        plt.savefig(os.path.join(output_dir, f"{model.attention.attention_type}_{tokenization}_#{i}.png"))
        plt.cla()


class Evaluator:
    def __init__(self):
        """Creates an Evaluator instance that provides methods for model
        evaluation."""
        self.data_is_prepared = False
        self.data_is_normalized = False
        self.reset_evaluation_data()

    def add_evaluation_data(self, log_line, predictions, users, losses, seconds, red_flags):
        """Extend the data stored in self.data with the inputs."""
        log_line = log_line.cpu().detach().flatten()
        predictions = predictions.cpu().detach().flatten()
        losses = losses.cpu().detach()
        seconds = seconds.cpu().detach()
        red_flags = red_flags.cpu().detach()
        # Check that there's enough space left for all the entries
        if len(self.data["losses"]) < self.index["losses"] + len(log_line):
            self.data["users"] = np.concatenate((self.data["users"], np.zeros(1050000, float)))
            self.data["losses"] = np.concatenate((self.data["losses"], np.zeros(1050000, float)))
            self.data["seconds"] = np.concatenate((self.data["seconds"], np.zeros(1050000, int)))
            self.data["red_flags"] = np.concatenate((self.data["red_flags"], np.zeros(1050000, bool)))

        for key, new_data in zip(
            ["users", "losses", "seconds", "red_flags"],
            [users, losses, seconds, red_flags],
        ):
            self.data[key][self.index[key] : self.index[key] + len(new_data)] = new_data
            self.index[key] += len(new_data)

        # Compute the token accuracy for this batch
        batch_token_accuracy = metrics.accuracy_score(log_line, predictions)
        new_token_count = self.token_count + len(log_line)
        new_token_accuracy = (
            self.token_accuracy * self.token_count + batch_token_accuracy * len(log_line)
        ) / new_token_count
        self.token_count = new_token_count
        self.token_accuracy = new_token_accuracy

    def reset_evaluation_data(self):
        """Delete the stored evaluation data."""
        self.data = {
            "users": np.zeros(0, int),
            "losses": np.zeros(0, float),
            "seconds": np.zeros(0, int),
            "red_flags": np.zeros(0, bool),
        }
        self.index = {
            "users": 0,
            "losses": 0,
            "seconds": 0,
            "red_flags": 0,
        }
        self.token_accuracy = 0
        self.token_count = 0
        self.test_loss = 0
        self.test_count = 0
        self.data_is_prepared = False

    def prepare_evaluation_data(self):
        """Prepares the evaluation data by:

        1. Trimming any remaining allocated entries for the evaluation data lists
        2. Sorting the data (by second) if it is not sorted
        """
        for key in self.data.keys():
            self.data[key] = self.data[key][: self.index[key]]
        # Check if the data is sorted
        if not np.all(np.diff(self.data["seconds"]) >= 0):
            # Sort the data by seconds
            sorted_indices = np.argsort(self.data["seconds"])
            for key in ["users", "losses", "seconds", "red_flags"]:
                self.data[key] = self.data[key][sorted_indices]
        # Compute final test loss
        self.test_loss /= max(self.test_count, 1)
        self.test_count = 1
        self.data_is_prepared = True

    def normalize_losses(self):
        """Performs user-level anomaly score normalization by subtracting the
        average anomaly score of the user from each event (log line).

        Mainly relevant to word tokenization
        """
        # Do not re-normalize data
        if self.data_is_normalized:
            return
        # Loop over every user
        average_losses = np.ones_like(self.data["losses"])
        for user in tqdm(np.unique(self.data["users"])):
            user_indices = self.data["users"] == user
            # Compute the average loss for this user
            average_loss = np.average(self.data["losses"][user_indices])
            average_losses[user_indices] = average_loss
        # Apply the normalization
        self.data["losses"] -= average_losses
        self.data_is_normalized = True

    def get_metrics(self):
        """Computes and returns all metrics."""
        metrics = {
            "eval/loss": self.get_test_loss(),
            "eval/token_accuracy": self.get_token_accuracy(),
            "eval/token_perplexity": self.get_token_perplexity(),
            "eval/AUC": self.get_auc_score(),
        }
        return metrics

    def get_test_loss(self):
        """Returns the accuracy of the model token prediction."""
        if not self.data_is_prepared:
            self.prepare_evaluation_data()
        return float(self.test_loss)

    def get_token_accuracy(self):
        """Returns the accuracy of the model token prediction."""
        if not self.data_is_prepared:
            self.prepare_evaluation_data()
        return self.token_accuracy

    def get_token_perplexity(self):
        """Computes and returns the perplexity of the model token
        prediction."""
        if not self.data_is_prepared:
            self.prepare_evaluation_data()
        # Compute the average loss
        average_loss = np.average(self.data["losses"])
        # Assuming the loss is cross entropy loss, the perplexity is the
        # exponential of the loss
        perplexity = np.exp(average_loss)
        return perplexity

    def get_auc_score(self, fp_rate=None, tp_rate=None):
        """Computes AUC score (area under the ROC curve)"""
        if not self.data_is_prepared:
            self.prepare_evaluation_data()
        # Compute fp and tp rates if not supplied
        if fp_rate is None or tp_rate is None:
            fp_rate, tp_rate, _ = metrics.roc_curve(self.data["red_flags"], self.data["losses"], pos_label=1)
        auc_score = metrics.auc(fp_rate, tp_rate)
        return auc_score

    def plot_line_loss_percentiles(
        self,
        percentiles=[75, 95, 99],
        smoothing=1,
        colors=["darkorange", "gold"],
        ylim=(-1, -1),
        outliers=60,
        legend=True,
    ):
        """Computes and plots the given (default 75/95/99) percentiles of
        anomaly score (loss) by line for each segment.

        Smoothing indicates how many seconds are processed as one batch
        for percentile calculations (e.g. 60 means percentiles are
        computed for every minute). Outliers determines how many non-
        redteam outliers are plotted onto the graph (per hour of data).
        """
        if not self.data_is_prepared:
            self.prepare_evaluation_data()
        # Ensure percentiles is sorted in ascending order
        percentiles = sorted(percentiles)
        # Ensure smoothing > 0, and int
        smoothing = int(smoothing)
        if smoothing <= 0:
            smoothing = 1

        plotting_data = [[] for _ in percentiles]
        # Create a list of losses for each segment
        seconds = np.unique(self.data["seconds"])
        segments = [seconds[i] for i in range(0, len(seconds), smoothing)]
        for idx in tqdm(range(len(segments))):
            segment_start = np.searchsorted(self.data["seconds"], segments[idx])
            if idx == len(segments) - 1:
                segment_end = len(self.data["losses"])
            else:
                segment_end = np.searchsorted(self.data["seconds"], segments[idx + 1])
            segment_losses = self.data["losses"][segment_start:segment_end]
            for perc_idx, p in enumerate(percentiles):
                percentile_data = np.percentile(segment_losses, p)
                plotting_data[perc_idx].append(percentile_data)

        # Extract all red team events
        red_seconds = self.data["seconds"][self.data["red_flags"] != 0]
        red_losses = self.data["losses"][self.data["red_flags"] != 0]

        if outliers > 0:
            # Extract the top X ('outliers' per hour of data) outlier non-red
            # team events
            outlier_count = int(len(seconds) * outliers // 3600)
            blue_losses = self.data["losses"][self.data["red_flags"] == 0]
            blue_seconds = self.data["seconds"][self.data["red_flags"] == 0]
            # Negate the list so we can pick the highest values (i.e. the
            # lowest -ve values)
            outlier_indices = np.argpartition(-blue_losses, outlier_count)[:outlier_count]
            blue_losses = blue_losses[outlier_indices]
            blue_seconds = blue_seconds[outlier_indices]
            blue_seconds = blue_seconds / (3600 * 24)  # convert to days

        # plot the percentile ranges
        # Convert x-axis to days
        red_seconds = red_seconds / (3600 * 24)
        segments = [s / (3600 * 24) for s in segments]
        for idx in range(len(plotting_data) - 2, -1, -1):
            plt.fill_between(
                segments,
                plotting_data[idx],
                plotting_data[idx + 1],
                color=colors[idx],
                label=f"{percentiles[idx]}-{percentiles[idx + 1]} Percentile",
            )
        # plot the non-redteam outliers
        if outliers > 0:
            plt.plot(blue_seconds, blue_losses, "bo", label="Outlier normal events")
        # plot the redteam events
        plt.plot(red_seconds, red_losses, "r+", label="Red team events")
        if ylim[0] >= 0 and ylim[1] > 0:
            plt.ylim(ylim)
        plt.xlabel("Time (day)")
        plt.ylabel(f"Loss, {tuple(percentiles)} percentiles")
        if legend:
            plt.legend()
        plt.title("Aggregate line losses by time")

<<<<<<< HEAD
    def plot_roc_curve(self, color="orange", xaxis="FPR", title="ROC", use_wandb=False):
        """Plots the ROC (Receiver Operating Characteristic) curve, i.e. TP-FP tradeoff
        Also returns the corresponding auc score. Options for xaxis are:
=======
    def plot_roc_curve(
        self,
        color="orange",
        xaxis="FPR",
        title="ROC",
        auc_in_title=True,
        use_wandb=False,
    ):
        """Plots the ROC (Receiver Operating Characteristic) curve, i.e. TP-FP
        tradeoff Also returns the corresponding auc score.

        Options for xaxis are:
>>>>>>> 2008fc46
        'FPR': False-positive rate. The default.
        'alerts': # of alerts per second (average) the FPR would be equivalent to.
        'alerts-FPR': What % of produced alerts would be false alerts.
        """
        if not self.data_is_prepared:
            self.prepare_evaluation_data()
        auc_score = self.get_auc_score()
        full_fp_rate, full_tp_rate, _ = metrics.roc_curve(self.data["red_flags"], self.data["losses"], pos_label=1)
        # Scale fp_rate, tp_rate down to contain <10'000 values
        # E.g. if original length is 1'000'000, only take every 100th value
        step_size = (len(full_fp_rate) // 10000) + 1
        fp_rate = full_fp_rate[::step_size]
        tp_rate = full_tp_rate[::step_size]
        # Ensure the last value in full_fp_rate and full_tp_rate is included
        if fp_rate[-1] != full_fp_rate[-1]:
            fp_rate = np.append(fp_rate, full_fp_rate[-1])
            tp_rate = np.append(tp_rate, full_tp_rate[-1])
        # Erase the full fp and tp lists
        full_fp_rate = full_tp_rate = []
        if use_wandb:
            # ROC Curve is to be uploaded to wandb, so plot using a "fixed"
            # version of their plot.roc_curve function
            table = wandb.Table(
                columns=["class", "fpr", "tpr"],
                data=list(zip(["" for _ in fp_rate], fp_rate, tp_rate)),
            )
            wandb_plot = wandb.plot_table(
                "wandb/area-under-curve/v0",
                table,
                {"x": "fpr", "y": "tpr", "class": "class"},
                {
                    "title": title,
                    "x-axis-title": "False positive rate",
                    "y-axis-title": "True positive rate",
                },
            )
            return auc_score, wandb_plot
        else:
            # Plot using scikit-learn and matplotlib
            red_flag_count = sum(self.data["red_flags"])
            non_red_flag_count = len(self.data["red_flags"]) - red_flag_count
            xlabel = "False Positive Rate"
            if xaxis.lower() == "alerts":
                # Multiply the fp_rate by the number of events in the eval set to convert
                # fp_rate into fp's per second
                fp_rate *= red_flag_count
                xlabel += " - Alerts per second"
            elif xaxis.lower() == "alerts-fpr":
                total_alerts = fp_rate * non_red_flag_count + tp_rate * red_flag_count
                fp_rate = tp_rate * red_flag_count / total_alerts
                xlabel += " - Precision"

            plt.plot(
                fp_rate,
                tp_rate,
                color=color,
                lw=2,
                label=f"ROC curve (area = {auc_score:.2f})",
            )
            if xaxis.lower() == "fpr":
                plt.plot([0, 1], [0, 1], lw=2, linestyle="--")
            plt.xlabel(xlabel)
            plt.ylabel("True Positive Rate")
            plt.title(title)
            plt.legend()
            return auc_score, plt

    def plot_pr_curve(self, color="orange", title="Precision-Recall Curve", use_wandb=False):
        """Plots the Precision-Recall curve, and returns the corresponding auc score."""
        if not self.data_is_prepared:
            self.prepare_evaluation_data()
        full_precision, full_recall, full_thresh = metrics.precision_recall_curve(self.data["red_flags"], self.data["losses"], pos_label=1)
        # Get average precision score as a summary score for PR
        AP_score = metrics.average_precision_score(self.data["red_flags"], self.data["losses"])
        
        # Scale precision, recall down to contain <10'000 values
        # E.g. if original length is 1'000'000, only take every 100th value
        step_size = (len(full_precision) // 10000) + 1
        precision = full_precision[::step_size]
        recall = full_recall[::step_size]
        thresh = full_thresh[::step_size]
        # max_precision_index = np.argmax(full_precision[:-1])
        # max_precision_recall = full_recall[max_precision_index]
        # max_precision_thresh = full_thresh[max_precision_index]
        # max_precision = full_precision[max_precision_index]
        # Ensure the last value in full_precision and full_recall is included
        if precision[-1] != full_precision[-1]:
            precision = np.append(precision, full_precision[-1])
            recall = np.append(recall, full_recall[-1])
            thresh = np.append(thresh, full_thresh[-1])
        # Erase the full fp and tp lists
        full_precision = full_recall = full_thresh = []

        if use_wandb:
            # PR Curve is to be uploaded to wandb, so plot using a their plot.pr_curve function
            wandb_plot = wandb.plot.pr_curve(self.data["red_flags"], self.data["losses"])
            return AP_score, wandb_plot
        else:
            # Plot using scikit-learn and matplotlib
            xlabel = "Recall"
            ylabel = "Precision"
            plt.plot(
                recall,
                precision,
                color=color,
                lw=2,
                label=f"Precision Recall Curve",
            )
            plt.xlabel(xlabel)
            plt.ylabel(ylabel)
            plt.title(title)
            plt.legend()
            return AP_score, plt<|MERGE_RESOLUTION|>--- conflicted
+++ resolved
@@ -325,24 +325,17 @@
             plt.legend()
         plt.title("Aggregate line losses by time")
 
-<<<<<<< HEAD
-    def plot_roc_curve(self, color="orange", xaxis="FPR", title="ROC", use_wandb=False):
-        """Plots the ROC (Receiver Operating Characteristic) curve, i.e. TP-FP tradeoff
-        Also returns the corresponding auc score. Options for xaxis are:
-=======
     def plot_roc_curve(
         self,
         color="orange",
         xaxis="FPR",
         title="ROC",
-        auc_in_title=True,
         use_wandb=False,
     ):
         """Plots the ROC (Receiver Operating Characteristic) curve, i.e. TP-FP
-        tradeoff Also returns the corresponding auc score.
-
+        tradeoff. Also returns the corresponding auc score.
+        
         Options for xaxis are:
->>>>>>> 2008fc46
         'FPR': False-positive rate. The default.
         'alerts': # of alerts per second (average) the FPR would be equivalent to.
         'alerts-FPR': What % of produced alerts would be false alerts.
