--- conflicted
+++ resolved
@@ -152,16 +152,12 @@
             else:
                 preds = torch.argmax(output, dim=-1)
             self.add_evaluation_data(
-<<<<<<< HEAD
-                Y, preds, users, line_losses, seconds, red_flags,
-=======
                 users,
                 line_losses,
                 seconds,
                 red_flags,
                 log_line=Y,
                 predictions=preds,
->>>>>>> d31b87e1
             )
             self.test_loss += loss
             self.test_count += 1
