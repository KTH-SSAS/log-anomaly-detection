"""Helper functions for model creation and training."""
import logging
import os
import socket
from datetime import datetime

import numpy as np
from tqdm import tqdm

import log_analyzer.data.data_loader as data_utils
import wandb
from log_analyzer import application
from log_analyzer.application import Application
from log_analyzer.config.model_config import (
    LSTMConfig,
    ModelConfig,
    MultilineTransformerConfig,
    TieredLSTMConfig,
    TieredTransformerConfig,
    TransformerConfig,
)
from log_analyzer.config.trainer_config import TrainerConfig
from log_analyzer.evaluator import Evaluator
from log_analyzer.model.lstm import BidLSTM, FwdLSTM, LogModel, TieredLSTM
<<<<<<< HEAD
from log_analyzer.model.transformer import MultilineTransformer, TieredTransformer, Transformer
=======
from log_analyzer.model.transformer import TieredTransformer, Transformer
from log_analyzer.tokenizer.tokenizer_neo import CharTokenizer, LANLTokenizer, LANLVocab, Tokenizer
>>>>>>> 59339632
from log_analyzer.trainer import Trainer

try:
    import torch
except ImportError:
    print("PyTorch is needed for this application.")


LSTM = "lstm"
TRANSFORMER = "transformer"
TIERED_LSTM = "tiered-lstm"
TIERED_TRANSFORMER = "tiered-transformer"
MULTILINE_TRANSFORMER = "multiline-transformer"

LOGGING_FREQUENCY = 10  # How often to log results. Set to 1 to log everything.
VALIDATION_FREQUENCY = 10  # Number of times to do validation per epoch. Set to 1 to only validate after each epoch.


def get_task(model: str, bidirectional: str):
    """Return the language modeling task for the given model, since it varies
    depending on its directionality."""
    if bidirectional and model in (TRANSFORMER, TIERED_TRANSFORMER):
        return data_utils.MASKED_LM
    if bidirectional and model in (LSTM, TIERED_LSTM):
        return data_utils.BIDIR_LSTM_LM

    return data_utils.AUTOREGRESSIVE_LM


def calculate_max_input_length(task, tokenizer: Tokenizer):
    """Maximum input length to model."""
    add_sos, add_eos = data_utils.tokens_to_add(task)
    seq_len = tokenizer.sequence_length
    if seq_len is None:
        return None
    seq_len -= 1 if task == data_utils.AUTOREGRESSIVE_LM else 0
    return int(add_sos) + seq_len + int(add_eos)


def get_model_config(filename, model_type) -> ModelConfig:
    if model_type == TIERED_LSTM:
        return TieredLSTMConfig.init_from_file(filename)
    if model_type == LSTM:
        return LSTMConfig.init_from_file(filename)
    if model_type == TRANSFORMER:
        return TransformerConfig.init_from_file(filename)
    if model_type == TIERED_TRANSFORMER:
        return TieredTransformerConfig.init_from_file(filename)
<<<<<<< HEAD
    elif model_type == MULTILINE_TRANSFORMER:
        return MultilineTransformerConfig.init_from_file(filename)
    else:
        raise RuntimeError("Invalid model type.")
=======

    raise RuntimeError("Invalid model type.")
>>>>>>> 59339632


def create_identifier_string(model_name, comment=""):
    current_time = datetime.now().strftime("%b%d_%H-%M-%S")
    id_string = f"{model_name}_{current_time}_{socket.gethostname()}_{comment}"
    return id_string


def init_from_args(args):
    return init_from_config_files(
        args.model_type,
        args.bidirectional,
        args.model_config,
        args.tokenization,
        args.trainer_config,
        args.data_folder,
        vocab_file=args.vocab_file,
    )


def init_from_config_files(
    model_type: str,
    bidirectional,
    model_config_file: str,
    tokenization: str,
    trainer_config_file: str,
    data_folder: str,
    base_logdir="runs",
    vocab_file=None,
):
    """Creates a model plus trainer given the specifications in args."""
    model_config = get_model_config(model_config_file, model_type)
    trainer_config = TrainerConfig.init_from_file(trainer_config_file)
    return init_from_config_classes(
        model_type,
        bidirectional,
        model_config,
        trainer_config,
        tokenization,
        data_folder,
        base_logdir,
        vocab_file=vocab_file,
    )


def init_from_config_classes(
    model_type,
    bidirectional,
    model_config: ModelConfig,
    trainer_config: TrainerConfig,
    tokenization: str,
    data_folder,
    base_logdir="runs",
    vocab_file=None,
):
    """Creates a model plus trainer given the specifications in args."""
    if not os.path.isdir(base_logdir):
        os.mkdir(base_logdir)
    id_string = create_identifier_string(model_type)
    log_dir = os.path.join(base_logdir, id_string)
    os.mkdir(log_dir)

    shuffle_train_data = trainer_config.shuffle_train_data

    vocab = LANLVocab(vocab_file)

    tokenizer: Tokenizer
    if tokenization == "char":
        tokenizer = CharTokenizer(vocab)
    elif tokenization == "word":
        if vocab_file is None:
            raise RuntimeError("Word tokenization set, but there's no vocabulary!")
        tokenizer = LANLTokenizer(vocab)
    else:
        raise RuntimeError("Invalid tokenization.")

    task = get_task(model_type, bidirectional)

    train_days = trainer_config.train_files
    test_days = trainer_config.test_files

    model_config.vocab_size = tokenizer.vocab_size
    model_config.sequence_length = calculate_max_input_length(task, tokenizer)

    if isinstance(model_config, TieredTransformerConfig):
        model_config.number_of_users = tokenizer.num_users

    if model_type in (TIERED_LSTM, TIERED_TRANSFORMER):
        val_loader = None
        train_loader, test_loader = data_utils.load_data_tiered(
            data_folder,
            train_days,
            test_days,
            trainer_config.batch_size,
            tokenizer,
            task,
            num_steps=3,
        )
    elif model_type in (LSTM, TRANSFORMER):
        train_loader, val_loader, test_loader = data_utils.load_data(
            data_folder,
            train_days,
            test_days,
            trainer_config.batch_size,
            tokenizer,
            task,
            trainer_config.train_val_split,
            shuffle_train_data,
        )
    elif model_type in (MULTILINE_TRANSFORMER) and isinstance(model_config, MultilineTransformerConfig):
        train_loader, val_loader, test_loader = data_utils.load_data_multiline(
            data_folder,
            train_days,
            test_days,
            trainer_config.batch_size,
            bidirectional,
            skip_sos,
            jagged,
            model_config.window_size,
            model_config.memory_type,
            trainer_config.train_val_split,
        )
    else:
        raise RuntimeError("Invalid model type.")

    # Settings for model
    model = init_model(model_config, bidirectional)

    # Trainer
    lm_trainer = Trainer(trainer_config, model, log_dir)

    # Evaluator
    lm_evaluator = Evaluator(model, log_dir)

    if Application.instance().wandb_initialized:
        wandb.config.update(model_config)
        wandb.config.update(trainer_config)

    Application.artifact_name = f"{model_type}-{tokenization}"
    Application.artifact_name += "-bidir" if bidirectional else ""

    return lm_trainer, lm_evaluator, train_loader, val_loader, test_loader


def init_model(model_config: ModelConfig, bidirectional) -> LogModel:
    """Initialises a new model based on the model config."""
    if isinstance(model_config, TieredLSTMConfig):
        # TieredLSTMConfig is a type of LSTMConfig, so check for tiered first
        return TieredLSTM(model_config, bidirectional)
<<<<<<< HEAD
    elif isinstance(model_config, LSTMConfig):
        model = BidLSTM(model_config) if bidirectional else FwdLSTM(model_config)
        return model
    elif isinstance(model_config, TieredTransformerConfig):
        # TieredTransformerConfig is a type of TransformerConfig, so check for tiered first
        return TieredTransformer(model_config)
    elif isinstance(model_config, MultilineTransformerConfig):
        # MultilineTransformerConfig is a type of TransformerConfig, so check for Multiline first
        return MultilineTransformer(model_config)
    elif isinstance(model_config, TransformerConfig):
        return Transformer(model_config)
    else:
        raise RuntimeError("Invalid model config type.")
=======
    if isinstance(model_config, LSTMConfig):
        model = BidLSTM(model_config) if bidirectional else FwdLSTM(model_config)
        return model
    if isinstance(model_config, TieredTransformerConfig):
        # TieredTransformerConfig is a type of TransformerConfig, so check for tiered first
        return TieredTransformer(model_config, bidirectional)
    if isinstance(model_config, TransformerConfig):
        return Transformer(model_config, bidirectional)

    raise RuntimeError("Invalid model config type.")
>>>>>>> 59339632


def wandb_log(iteration, frequency, data: dict):
    # Don't log every result (unless LOGGING_FREQUENCY is 1)
    if iteration % frequency == 0:
        if Application.instance().wandb_initialized:
            wandb.log(data)


def train_model(lm_trainer: Trainer, train_loader, val_loader):
    """Perform training on lm_trainer."""
    logger = logging.getLogger(application.TRAINER_LOGGER)

    def validation_run(train_iteration=0, val_run=0):
        """Performs one phase of validation on lm_trainer."""
        val_losses = []
        for val_iteration, val_batch in enumerate(tqdm(val_loader, desc=f"Valid:{val_run:2d}")):
            split_batch = val_loader.split_batch(val_batch)
            with torch.no_grad():
                loss, *_ = lm_trainer.train_step(split_batch, validation=True)
                val_losses.append(loss.item())
            # Log the current validation loss and val_iteration to enable detailed view of
            # validation loss.
            # Also log the current train iteration and validation run_number to enable
            # overview analysis of each validation run
            wandb_log(
                val_iteration,
                LOGGING_FREQUENCY,
                {
                    "valid/loss": loss,
                    "valid/run_number": val_run,
                    "valid/iteration": val_iteration,
                    "train/iteration": train_iteration,
                },
            )
        mean_val_loss = np.mean(val_losses)
        lm_trainer.early_stopping(mean_val_loss)

    done = False
    log_dir = lm_trainer.checkpoint_dir
    epochs = lm_trainer.config.epochs

    if Application.instance().wandb_initialized:
        wandb.watch(lm_trainer.model)

    # True if val_loader is not None, False if val_loader is None
    run_validation = val_loader is not None
    if run_validation:
        # Number of iterations between each validation run
        validation_period = (len(train_loader) // VALIDATION_FREQUENCY) + 1

    train_losses = []

    val_run = 0
    iteration = 0
    for epoch in tqdm(range(epochs), desc="Epoch   "):
        if isinstance(train_loader.dataset, torch.utils.data.IterableDataset) and epoch > 0:
            # Refresh the iterator so we can run another epoch
            train_loader.dataset.refresh_iterator()
        # Shuffle train data order for each epoch?
        # Count iteration continuously up through each epoch
        for epoch_iteration, batch in enumerate(tqdm(train_loader, desc="Training")):
            # epoch_iteration = iterations in this epoch (used to determine when to run validation)
            # Split the batch
            split_batch = train_loader.split_batch(batch)
            if lm_trainer.model.tiered:
                if train_loader.flush is False:
                    loss, done = lm_trainer.train_step(split_batch)
                else:
                    if iteration == 0:
                        raise Exception("Flush happened before any training could be done.")

                    logger.info("Due to flush, skipping the rest of the current file.")
                    train_loader.skip_file = True
                    continue
            else:
                loss, done = lm_trainer.train_step(split_batch)
            iteration += 1  # Total iterations in training (cumulative)
            train_losses.append(loss.item())
            wandb_log(
                epoch_iteration,
                LOGGING_FREQUENCY,
                {
                    "train/loss": loss,
                    "train/iteration": iteration,
                    "train/day": batch["day"][0],
                    "train/lr": lm_trainer.scheduler.get_last_lr()[0],
                    "train/epoch": epoch,
                },
            )
            if run_validation and epoch_iteration > 0 and (epoch_iteration % validation_period == 0):
                validation_run(iteration, val_run)
                val_run += 1

            if done:
                logger.info("Early stopping.")
                break

        if run_validation:
            validation_run(iteration, val_run)
            val_run += 1

        if done:
            break

    if lm_trainer.config.early_stopping:
        # Save the best performing model version to file
        lm_trainer.earlystopping.save_checkpoint()

    # Save the final model version to file
    model_save_path = os.path.join(log_dir, "model.pt")
    torch.save(lm_trainer.model.state_dict(), model_save_path)

    lm_trainer.config.save_config(os.path.join(log_dir, "trainer_config.json"))
    lm_trainer.model.config.save_config(os.path.join(log_dir, "model_config.json"))
    return train_losses


def eval_model(lm_evaluator: Evaluator, test_loader, store_eval_data=False, model_file_name="model.pt"):
    """Perform testing on lm_trainer.

    Note: model_file_name is only used for uploading model parameters to wandb.
    """
    log_dir = lm_evaluator.checkpoint_dir
    model_save_path = os.path.join(log_dir, model_file_name)

    if Application.instance().wandb_initialized:
        # Save the model weights as a versioned artifact
        artifact = wandb.Artifact(
            Application.artifact_name,
            "model",
            metadata=lm_evaluator.model.config.__dict__,
        )
        artifact.add_file(model_save_path)
        artifact.save()

    test_losses = []
    for iteration, batch in enumerate(tqdm(test_loader, desc="Test")):
        split_batch = test_loader.split_batch(batch)
        with torch.no_grad():
            loss, *_ = lm_evaluator.eval_step(split_batch, store_eval_data=store_eval_data)
            test_losses.append(loss.item())
            wandb_log(
                iteration,
                LOGGING_FREQUENCY,
                {
                    "eval/loss": loss,
                    "eval/iteration": iteration,
                    "eval/day": batch["day"][0],
                },
            )

    return test_losses<|MERGE_RESOLUTION|>--- conflicted
+++ resolved
@@ -22,12 +22,8 @@
 from log_analyzer.config.trainer_config import TrainerConfig
 from log_analyzer.evaluator import Evaluator
 from log_analyzer.model.lstm import BidLSTM, FwdLSTM, LogModel, TieredLSTM
-<<<<<<< HEAD
 from log_analyzer.model.transformer import MultilineTransformer, TieredTransformer, Transformer
-=======
-from log_analyzer.model.transformer import TieredTransformer, Transformer
 from log_analyzer.tokenizer.tokenizer_neo import CharTokenizer, LANLTokenizer, LANLVocab, Tokenizer
->>>>>>> 59339632
 from log_analyzer.trainer import Trainer
 
 try:
@@ -76,15 +72,10 @@
         return TransformerConfig.init_from_file(filename)
     if model_type == TIERED_TRANSFORMER:
         return TieredTransformerConfig.init_from_file(filename)
-<<<<<<< HEAD
     elif model_type == MULTILINE_TRANSFORMER:
         return MultilineTransformerConfig.init_from_file(filename)
-    else:
-        raise RuntimeError("Invalid model type.")
-=======
 
     raise RuntimeError("Invalid model type.")
->>>>>>> 59339632
 
 
 def create_identifier_string(model_name, comment=""):
@@ -234,32 +225,19 @@
     if isinstance(model_config, TieredLSTMConfig):
         # TieredLSTMConfig is a type of LSTMConfig, so check for tiered first
         return TieredLSTM(model_config, bidirectional)
-<<<<<<< HEAD
     elif isinstance(model_config, LSTMConfig):
         model = BidLSTM(model_config) if bidirectional else FwdLSTM(model_config)
         return model
     elif isinstance(model_config, TieredTransformerConfig):
         # TieredTransformerConfig is a type of TransformerConfig, so check for tiered first
-        return TieredTransformer(model_config)
+        return TieredTransformer(model_config, bidirectional)
     elif isinstance(model_config, MultilineTransformerConfig):
         # MultilineTransformerConfig is a type of TransformerConfig, so check for Multiline first
-        return MultilineTransformer(model_config)
+        return MultilineTransformer(model_config, bidirectional)
     elif isinstance(model_config, TransformerConfig):
-        return Transformer(model_config)
-    else:
-        raise RuntimeError("Invalid model config type.")
-=======
-    if isinstance(model_config, LSTMConfig):
-        model = BidLSTM(model_config) if bidirectional else FwdLSTM(model_config)
-        return model
-    if isinstance(model_config, TieredTransformerConfig):
-        # TieredTransformerConfig is a type of TransformerConfig, so check for tiered first
-        return TieredTransformer(model_config, bidirectional)
-    if isinstance(model_config, TransformerConfig):
         return Transformer(model_config, bidirectional)
 
     raise RuntimeError("Invalid model config type.")
->>>>>>> 59339632
 
 
 def wandb_log(iteration, frequency, data: dict):
