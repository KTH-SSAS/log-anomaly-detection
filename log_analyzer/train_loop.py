import logging
import os
import socket
from datetime import datetime

import numpy as np
from tqdm import tqdm

import log_analyzer.application as application
import log_analyzer.data.data_loader as data_utils
import wandb
from log_analyzer.application import Application
from log_analyzer.config.model_config import (
    LSTMConfig,
    ModelConfig,
    TieredLSTMConfig,
    TieredTransformerConfig,
    TransformerConfig,
)
from log_analyzer.config.trainer_config import DataConfig, TrainerConfig
from log_analyzer.evaluator import Evaluator
from log_analyzer.model.lstm import BidLSTM, FwdLSTM, LogModel, TieredLSTM
from log_analyzer.model.transformer import TieredTransformer, Transformer
from log_analyzer.trainer import Trainer

try:
    import torch
except ImportError:
    print("PyTorch is needed for this application.")

"""
Helper functions for model creation and training
"""

LSTM = "lstm"
TRANSFORMER = "transformer"
TIERED_LSTM = "tiered-lstm"
TIERED_TRANSFORMER = "tiered-transformer"

LOGGING_FREQUENCY = 10  # How often to log results. Set to 1 to log everything.
VALIDATION_FREQUENCY = 10  # Number of times to do validation per epoch. Set to 1 to only validate after each epoch.


def calculate_max_input_length(data_length, bidirectional, skip_sos):
    """Maximum input length to model."""
    return data_length - 1 - int(skip_sos) + int(bidirectional)


def get_model_config(filename, model_type) -> ModelConfig:
    if model_type == TIERED_LSTM:
        return TieredLSTMConfig.init_from_file(filename)
    elif model_type == LSTM:
        return LSTMConfig.init_from_file(filename)
    elif model_type == TRANSFORMER:
        return TransformerConfig.init_from_file(filename)
    elif model_type == TIERED_TRANSFORMER:
        return TieredTransformerConfig.init_from_file(filename)
    else:
        raise RuntimeError("Invalid model type.")


def create_identifier_string(model_name, comment=""):
    # TODO have model name be set by config, args or something else
    current_time = datetime.now().strftime("%b%d_%H-%M-%S")
    id = f"{model_name}_{current_time}_{socket.gethostname()}_{comment}"
    return id


def init_from_args(args):
    return init_from_config_files(
        args.model_type,
        args.bidirectional,
        args.model_config,
        args.data_config,
        args.trainer_config,
        args.data_folder,
    )


def init_from_config_files(
    model_type: str,
    bidirectional,
    model_config_file: str,
    data_config_file: str,
    trainer_config_file: str,
    data_folder: str,
    base_logdir="runs",
):
    """Creates a model plus trainer given the specifications in args."""
    model_config = get_model_config(model_config_file, model_type)
    data_config = DataConfig.init_from_file(data_config_file)
    trainer_config = TrainerConfig.init_from_file(trainer_config_file)
    return init_from_config_classes(
        model_type,
        bidirectional,
        model_config,
        trainer_config,
        data_config,
        data_folder,
        base_logdir,
    )


def init_from_config_classes(
    model_type,
    bidirectional,
    model_config: ModelConfig,
    trainer_config: TrainerConfig,
    data_config: DataConfig,
    data_folder,
    base_logdir="runs",
):
    """Creates a model plus trainer given the specifications in args."""
    if not os.path.isdir(base_logdir):
        os.mkdir(base_logdir)
    id_string = create_identifier_string(model_type)
    log_dir = os.path.join(base_logdir, id_string)
    os.mkdir(log_dir)

    # Skip start of sequence token for forward models.
    skip_sos = not bidirectional

    shuffle_train_data = trainer_config.shuffle_train_data
    tokenization_type = data_config.tokenization
    if tokenization_type == "char":
        jagged = True
    elif tokenization_type == "word":
        jagged = False
    else:
        raise RuntimeError("Invalid tokenization.")

    # Settings for dataloader.
    max_input_length = calculate_max_input_length(data_config.sentence_length, bidirectional, skip_sos)

    train_days = trainer_config.train_files
    test_days = trainer_config.test_files

    if data_config.tokenization == "word":
        if model_config.sequence_length is not None and model_config.sequence_length != max_input_length:
            raise RuntimeError(
                "Sequence length from model configuration does not match sequence length from data file."
            )
        else:
            model_config.sequence_length = max_input_length

    if model_type in (TIERED_LSTM, TIERED_TRANSFORMER):
        val_loader = None
        train_loader, test_loader = data_utils.load_data_tiered(
            data_folder,
            train_days,
            test_days,
            trainer_config.batch_size,
            bidirectional,
            skip_sos,
            jagged,
            max_input_length,
            num_steps=3,
        )
    elif model_type in (LSTM, TRANSFORMER):
        train_loader, val_loader, test_loader = data_utils.load_data(
            data_folder,
            train_days,
            test_days,
            trainer_config.batch_size,
            bidirectional,
            skip_sos,
            jagged,
            data_config.sentence_length,
            trainer_config.train_val_split,
            shuffle_train_data,
        )
<<<<<<< HEAD
        lm_trainer = LSTMTrainer(trainer_config, model_config, bidirectional, log_dir)
    elif model_type == TRANSFORMER and isinstance(model_config, TransformerConfig):
        train_loader, val_loader, test_loader = data_utils.load_data(
            data_folder,
            train_days,
            test_days,
            trainer_config.batch_size,
            bidirectional,
            skip_sos,
            jagged,
            data_config.sentence_length,
            trainer_config.train_val_split,
            shuffle_train_data,
        )
        lm_trainer = TransformerTrainer(trainer_config, model_config, log_dir)
    elif model_type == TIERED_TRANSFORMER and isinstance(model_config, TieredTransformerConfig):
        val_loader = None
        train_loader, test_loader = data_utils.load_data_tiered_trans(
            data_folder,
            train_days,
            test_days,
            trainer_config.batch_size,
            bidirectional,
            skip_sos,
            jagged,
            max_input_length,
            num_steps=3,
            model_dim= model_config.model_dim,
            context_model_dim=model_config.context_config.model_dim,
            context_input_dimension=model_config.input_dim,
            shift_window=model_config.shift_window,
        )
        lm_trainer = TieredTransformerTrainer(
            trainer_config, model_config, bidirectional, log_dir, train_loader, test_loader
        )
=======
    else:
        raise RuntimeError("Invalid model type.")

    # Settings for model
    model = init_model(model_config, bidirectional)

    # Trainer
    lm_trainer = Trainer(trainer_config, model, log_dir)

    # Evaluator
    lm_evaluator = Evaluator(model, log_dir)
>>>>>>> a5230306

    if Application.instance().wandb_initialized:
        wandb.config.update(model_config)
        wandb.config.update(data_config)
        wandb.config.update(trainer_config)

    Application.artifact_name = f"{model_type}-{data_config.tokenization}"
    Application.artifact_name += "-bidir" if bidirectional else ""

    return lm_trainer, lm_evaluator, train_loader, val_loader, test_loader


def init_model(model_config: ModelConfig, bidirectional) -> LogModel:
    """Initialises a new model based on the model config."""
    if type(model_config) == TieredLSTMConfig:
        # TieredLSTMConfig is a type of LSTMConfig, so check for tiered first
        return TieredLSTM(model_config, bidirectional)
    elif type(model_config) == LSTMConfig:
        model = BidLSTM(model_config) if bidirectional else FwdLSTM(model_config)
        return model
    elif type(model_config) == TieredTransformerConfig:
        # TieredTransformerConfig is a type of TransformerConfig, so check for tiered first
        return TieredTransformer(model_config)
    elif type(model_config) == TransformerConfig:
        return Transformer(model_config)
    else:
        raise RuntimeError("Invalid model config type.")


def wandb_log(iteration, frequency, data: dict):
    # Don't log every result (unless LOGGING_FREQUENCY is 1)
    if iteration % frequency == 0:
        if Application.instance().wandb_initialized:
            wandb.log(data)


def train_model(lm_trainer: Trainer, train_loader, val_loader):
    """Perform training on lm_trainer."""
    logger = logging.getLogger(application.TRAINER_LOGGER)

    def validation_run(train_iteration=0, val_run=0):
        """Performs one phase of validation on lm_trainer."""
        val_losses = []
        for val_iteration, val_batch in enumerate(tqdm(val_loader, desc=f"Valid:{val_run:2d}")):
            split_batch = val_loader.split_batch(val_batch)
            with torch.no_grad():
                loss, *_ = lm_trainer.train_step(split_batch, validation=True)
                val_losses.append(loss.item())
            # Log the current validation loss and val_iteration to enable detailed view of
            # validation loss.
            # Also log the current train iteration and validation run_number to enable
            # overview analysis of each validation run
            wandb_log(
                val_iteration,
                LOGGING_FREQUENCY,
                {
                    "valid/loss": loss,
                    "valid/run_number": val_run,
                    "valid/iteration": val_iteration,
                    "train/iteration": train_iteration,
                },
            )
        mean_val_loss = np.mean(val_losses)
        lm_trainer.early_stopping(mean_val_loss)

    done = False
    log_dir = lm_trainer.checkpoint_dir
    epochs = lm_trainer.config.epochs

    if Application.instance().wandb_initialized:
        wandb.watch(lm_trainer.model)

    # True if val_loader is not None, False if val_loader is None
    run_validation = val_loader is not None
    if run_validation:
        # Number of iterations between each validation run
        validation_period = (len(train_loader) // VALIDATION_FREQUENCY) + 1

    train_losses = []

    val_run = 0
    iteration = 0
    for epoch in tqdm(range(epochs), desc="Epoch   "):
        # Shuffle train data order for each epoch?
        # Count iteration continuously up through each epoch
        for epoch_iteration, batch in enumerate(tqdm(train_loader, desc="Training")):
            # epoch_iteration = iterations in this epoch (used to determine when to run validation)
            iteration += 1  # Total iterations in training (cumulative)
            # Split the batch
            split_batch = train_loader.split_batch(batch)
            if lm_trainer.model.tiered:
                if train_loader.flush is False:
                    loss, done = lm_trainer.train_step(split_batch)
                else:
                    logger.info(f"Due to flush, skipping the rest of the current file.")
                    train_loader.skip_file = True
                    continue
            else:
                loss, done = lm_trainer.train_step(split_batch)
            train_losses.append(loss.item())
            wandb_log(
                epoch_iteration,
                LOGGING_FREQUENCY,
                {
                    "train/loss": loss,
                    "train/iteration": iteration,
                    "train/day": batch["day"][0],
                    "train/lr": lm_trainer.scheduler.get_last_lr()[0],
                    "train/epoch": epoch,
                },
            )
            if run_validation and epoch_iteration > 0 and (epoch_iteration % validation_period == 0):
                validation_run(iteration, val_run)
                val_run += 1

            if done:
                logger.info("Early stopping.")
                break

        if run_validation:
            validation_run(iteration, val_run)
            val_run += 1

        if done:
            break

    if lm_trainer.config.early_stopping:
        # Save the best performing model version to file
        lm_trainer._EarlyStopping.save_checkpoint()

    # Save the final model version to file
    model_save_path = os.path.join(log_dir, "model.pt")
    torch.save(lm_trainer.model.state_dict(), model_save_path)

    lm_trainer.config.save_config(os.path.join(log_dir, "trainer_config.json"))
    lm_trainer.model.config.save_config(os.path.join(log_dir, "model_config.json"))
    return train_losses


def eval_model(lm_evaluator: Evaluator, test_loader, store_eval_data=False, model_file_name="model.pt"):
    """Perform testing on lm_trainer.

    Note: model_file_name is only used for uploading model parameters to wandb.
    """
    log_dir = lm_evaluator.checkpoint_dir
    model_save_path = os.path.join(log_dir, model_file_name)

    if Application.instance().wandb_initialized:
        # Save the model weights as a versioned artifact
        artifact = wandb.Artifact(
            Application.artifact_name,
            "model",
            metadata=lm_evaluator.model.config.__dict__,
        )
        artifact.add_file(model_save_path)
        artifact.save()

    test_losses = []
    for iteration, batch in enumerate(tqdm(test_loader, desc="Test")):
        split_batch = test_loader.split_batch(batch)
        with torch.no_grad():
            loss, *_ = lm_evaluator.eval_step(split_batch, store_eval_data=store_eval_data)
            test_losses.append(loss.item())
            wandb_log(
                iteration,
                LOGGING_FREQUENCY,
                {
                    "eval/loss": loss,
                    "eval/iteration": iteration,
                    "eval/day": batch["day"][0],
                },
            )

    return test_losses<|MERGE_RESOLUTION|>--- conflicted
+++ resolved
@@ -169,43 +169,6 @@
             trainer_config.train_val_split,
             shuffle_train_data,
         )
-<<<<<<< HEAD
-        lm_trainer = LSTMTrainer(trainer_config, model_config, bidirectional, log_dir)
-    elif model_type == TRANSFORMER and isinstance(model_config, TransformerConfig):
-        train_loader, val_loader, test_loader = data_utils.load_data(
-            data_folder,
-            train_days,
-            test_days,
-            trainer_config.batch_size,
-            bidirectional,
-            skip_sos,
-            jagged,
-            data_config.sentence_length,
-            trainer_config.train_val_split,
-            shuffle_train_data,
-        )
-        lm_trainer = TransformerTrainer(trainer_config, model_config, log_dir)
-    elif model_type == TIERED_TRANSFORMER and isinstance(model_config, TieredTransformerConfig):
-        val_loader = None
-        train_loader, test_loader = data_utils.load_data_tiered_trans(
-            data_folder,
-            train_days,
-            test_days,
-            trainer_config.batch_size,
-            bidirectional,
-            skip_sos,
-            jagged,
-            max_input_length,
-            num_steps=3,
-            model_dim= model_config.model_dim,
-            context_model_dim=model_config.context_config.model_dim,
-            context_input_dimension=model_config.input_dim,
-            shift_window=model_config.shift_window,
-        )
-        lm_trainer = TieredTransformerTrainer(
-            trainer_config, model_config, bidirectional, log_dir, train_loader, test_loader
-        )
-=======
     else:
         raise RuntimeError("Invalid model type.")
 
@@ -217,7 +180,6 @@
 
     # Evaluator
     lm_evaluator = Evaluator(model, log_dir)
->>>>>>> a5230306
 
     if Application.instance().wandb_initialized:
         wandb.config.update(model_config)
