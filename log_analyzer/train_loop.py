--- conflicted
+++ resolved
@@ -1,31 +1,18 @@
-<<<<<<< HEAD
-from log_analyzer.config.config import Config
-
-from log_analyzer.config.model_config import LSTMConfig, TieredLSTMConfig, TransformerConfig, TieredTransformerConfig
-from log_analyzer.config.trainer_config import DataConfig, TrainerConfig
-=======
 import logging
->>>>>>> 2008fc46
 import os
 import socket
 from datetime import datetime
 
 from torch.utils.tensorboard import SummaryWriter
-<<<<<<< HEAD
-import log_analyzer.data.data_loader as data_utils
-from log_analyzer.trainer import LSTMTrainer, TransformerTrainer, Trainer
-from log_analyzer.tiered_trainer import TieredTrainer, TieredTransformerTrainer
-=======
->>>>>>> 2008fc46
 from tqdm import tqdm
 
 import log_analyzer.application as application
 import log_analyzer.data.data_loader as data_utils
 import wandb
 from log_analyzer.application import Application
-from log_analyzer.config.model_config import LSTMConfig, ModelConfig, TieredLSTMConfig, TransformerConfig
+from log_analyzer.config.model_config import LSTMConfig, ModelConfig, TieredLSTMConfig, TransformerConfig, TieredTransformerConfig
 from log_analyzer.config.trainer_config import DataConfig, TrainerConfig
-from log_analyzer.tiered_trainer import TieredTrainer
+from log_analyzer.tiered_trainer import TieredTrainer, TieredTransformerTrainer
 from log_analyzer.trainer import LSTMTrainer, Trainer, TransformerTrainer
 
 try:
@@ -37,17 +24,10 @@
 Helper functions for model creation and training
 """
 
-<<<<<<< HEAD
 LSTM = 'lstm'
 TRANSFORMER = 'transformer'
 TIERED_LSTM = 'tiered-lstm'
 TIERED_TRANSFORMER = 'tiered-transformer'
-=======
-LSTM = "lstm"
-TRANSFORMER = "transformer"
-TIERED_LSTM = "tiered-lstm"
-
->>>>>>> 2008fc46
 
 def calculate_max_input_length(data_length, bidirectional, skip_sos):
     """Maximum input length to model."""
@@ -153,7 +133,6 @@
             model_config.sequence_length = max_input_length
 
     # Settings for model
-<<<<<<< HEAD
     if model_type == TIERED_LSTM:
         model_config: TieredLSTMConfig = model_config
         train_loader, test_loader = data_utils.load_data_tiered(data_folder, train_days, test_days,
@@ -185,49 +164,6 @@
         lm_trainer = TieredTransformerTrainer(
             trainer_config, model_config, bidirectional, log_dir, train_loader, test_loader)
 
-=======
-    lm_trainer: Trainer
-    if model_type == TIERED_LSTM and isinstance(model_config, TieredLSTMConfig):
-        train_loader, test_loader = data_utils.load_data_tiered(
-            data_folder,
-            train_days,
-            test_days,
-            trainer_config.batch_size,
-            bidirectional,
-            skip_sos,
-            jagged,
-            max_input_length,
-            num_steps=3,
-            context_layers=model_config.context_layers,
-        )
-        lm_trainer = TieredTrainer(trainer_config, model_config, bidirectional, log_dir, train_loader)
-    elif model_type == LSTM and isinstance(model_config, LSTMConfig):
-        train_loader, test_loader = data_utils.load_data(
-            data_folder,
-            train_days,
-            test_days,
-            trainer_config.batch_size,
-            bidirectional,
-            skip_sos,
-            jagged,
-            data_config.sentence_length,
-            shuffle_train_data,
-        )
-        lm_trainer = LSTMTrainer(trainer_config, model_config, bidirectional, log_dir)
-    elif model_type == TRANSFORMER and isinstance(model_config, TransformerConfig):
-        train_loader, test_loader = data_utils.load_data(
-            data_folder,
-            train_days,
-            test_days,
-            trainer_config.batch_size,
-            bidirectional,
-            skip_sos,
-            jagged,
-            data_config.sentence_length,
-            shuffle_train_data,
-        )
-        lm_trainer = TransformerTrainer(trainer_config, model_config, log_dir)
->>>>>>> 2008fc46
 
     if Application.instance().wandb_initialized:
         wandb.config.update(model_config)
@@ -255,11 +191,7 @@
 
     train_losses = []
     for iteration, batch in enumerate(tqdm(train_loader)):
-<<<<<<< HEAD
         if type(lm_trainer) is TieredTrainer or type(lm_trainer) is TieredTransformerTrainer:
-=======
-        if isinstance(lm_trainer, TieredTrainer):
->>>>>>> 2008fc46
             if train_loader.flush is False:
                 loss, done = lm_trainer.train_step(batch)
             else:
