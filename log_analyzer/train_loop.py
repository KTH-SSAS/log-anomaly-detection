--- conflicted
+++ resolved
@@ -100,29 +100,20 @@
                                                                 max_input_length, num_steps=3,
                                                                 context_layers=model_config.context_layers)
         lm_trainer = TieredTrainer(
-<<<<<<< HEAD
-            trainer_config, model_config, bidirectional, log_dir, verbose, train_loader)
+            trainer_config, model_config, bidirectional, log_dir, train_loader)
     elif model_type == LSTM:
-=======
-            trainer_config, model_config, bidirectional, log_dir, train_loader)
-    else:
->>>>>>> 022c50ce
         train_loader, test_loader = data_utils.load_data(data_folder, train_days, test_days,
                                                          trainer_config.batch_size, bidirectional, skip_sos, jagged,
                                                          max_input_length)
         lm_trainer = LSTMTrainer(
-<<<<<<< HEAD
-            trainer_config, model_config, bidirectional, log_dir, verbose)
+            trainer_config, model_config, bidirectional, log_dir)
     elif model_type == TRANSFORMER:
         model_config: TransformerConfig = model_config
         train_loader, test_loader = data_utils.load_data(data_folder, train_days, test_days,
                                                          trainer_config.batch_size, bidirectional, skip_sos, jagged,
                                                          max_input_length)
         lm_trainer = TransformerTrainer(
-            trainer_config, model_config, log_dir, verbose)
-=======
-            trainer_config, model_config, bidirectional, log_dir)
->>>>>>> 022c50ce
+            trainer_config, model_config, log_dir)
 
     if Application.instance().wandb_initialized:
         wandb.config.update(model_config)
