--- conflicted
+++ resolved
@@ -145,15 +145,9 @@
             if train_loader.flush is False:
                 loss, done = lm_trainer.train_step(batch)
             else:
-<<<<<<< HEAD
-                loss, *_ = lm_trainer.eval_step(batch)
-                print(f'Due to flush, training is stopped... Current loss: {loss:.3f}')
-            wandb.log({"train/loss": loss, "train/iteration": iteration, "train/day": batch["day"][0]})
-=======
                 print(f'Due to flush, skipping the rest of the current file.')
                 train_loader.skip_file = True
                 continue
->>>>>>> d0aa5c1c
         else:
             loss, done = lm_trainer.train_step(batch)
             wandb.log({"train/loss": loss, "train/iteration": iteration, "train/day": batch["day"][0]})
