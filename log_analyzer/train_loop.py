--- conflicted
+++ resolved
@@ -218,9 +218,6 @@
     return lm_trainer, train_loader, val_loader, test_loader
 
 
-<<<<<<< HEAD
-def train_model(lm_trainer: Trainer, train_loader, val_loader):
-=======
 def wandb_log(iteration, frequency, data: dict):
     # Don't log every result (unless LOGGING_FREQUENCY is 1)
     if iteration % frequency == 0:
@@ -228,8 +225,7 @@
             wandb.log(data)
 
 
-def train_model(lm_trainer: Trainer, train_loader, val_loader, test_loader, store_eval_data=True):
->>>>>>> 3fd756ac
+def train_model(lm_trainer: Trainer, train_loader, val_loader):
     """Perform training on lm_trainer."""
     logger = logging.getLogger(application.TRAINER_LOGGER)
 
@@ -281,13 +277,9 @@
         for epoch_iteration, batch in enumerate(tqdm(train_loader, desc="Training")):
             # epoch_iteration = iterations in this epoch (used to determine when to run validation)
             iteration += 1  # Total iterations in training (cumulative)
-<<<<<<< HEAD
             # Split the batch
             split_batch = train_loader.split_batch(batch)
-            if isinstance(lm_trainer, TieredTrainer) or isinstance(lm_trainer, TieredTransformerTrainer):
-=======
             if isinstance(lm_trainer, (TieredTrainer, TieredTransformerTrainer)):
->>>>>>> 3fd756ac
                 if train_loader.flush is False:
                     loss, done = lm_trainer.train_step(split_batch)
                 else:
@@ -323,7 +315,6 @@
         if done:
             break
 
-<<<<<<< HEAD
     if lm_trainer.config.early_stopping:
         # Save the best performing model version to file
         lm_trainer._EarlyStopping.save_checkpoint()
@@ -357,8 +348,6 @@
         artifact.add_file(model_save_path)
         artifact.save()
 
-=======
->>>>>>> 3fd756ac
     test_losses = []
     for iteration, batch in enumerate(tqdm(test_loader, desc="Test")):
         split_batch = test_loader.split_batch(batch)
@@ -375,41 +364,4 @@
                 },
             )
 
-<<<<<<< HEAD
-    return test_losses
-=======
-    model_save_path = os.path.join(log_dir, "model.pt")
-    torch.save(lm_trainer.model, model_save_path)
-
-    if run_validation and lm_trainer.config.early_stopping:
-        # Load the best performing model from validation and test it too
-        lm_trainer.model.load_state_dict(torch.load(lm_trainer._EarlyStopping.path))
-        test_losses = []
-        for iteration, batch in enumerate(tqdm(test_loader, desc="Test")):
-            with torch.no_grad():
-                loss, *_ = lm_trainer.eval_step(batch, store_eval_data)
-                test_losses.append(loss.item())
-                wandb_log(
-                    iteration,
-                    LOGGING_FREQUENCY,
-                    {
-                        "eval/best_val_loss": loss,
-                        "eval/iteration": iteration,
-                        "eval/day": batch["day"][0],
-                    },
-                )
-
-    if Application.instance().wandb_initialized:
-        # Save the model weights as a versioned artifact
-        artifact = wandb.Artifact(
-            Application.artifact_name,
-            "model",
-            metadata=lm_trainer.model.config.__dict__,
-        )
-        artifact.add_file(model_save_path)
-        artifact.save()
-
-    lm_trainer.config.save_config(os.path.join(log_dir, "trainer_config.json"))
-    lm_trainer.model.config.save_config(os.path.join(log_dir, "model_config.json"))
-    return train_losses, test_losses
->>>>>>> 3fd756ac
+    return test_losses