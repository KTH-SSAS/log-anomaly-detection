<<<<<<< HEAD
from log_analyzer.config.trainer_config import TrainerConfig 
from log_analyzer.config.model_config import TieredLSTMConfig, TransformerConfig
import torch
from log_analyzer.trainer import Trainer
from log_analyzer.model.lstm import Tiered_LSTM
from log_analyzer.model.transformer import TieredTransformer
from log_analyzer.data.data_loader import OnlineLMBatcher
=======
import torch
>>>>>>> 2008fc46

from log_analyzer.config.model_config import TieredLSTMConfig
from log_analyzer.config.trainer_config import TrainerConfig
from log_analyzer.model.lstm import Tiered_LSTM
from log_analyzer.trainer import Trainer


class TieredTrainer(Trainer):
    """Trainer class for tiered LSTM model."""

<<<<<<< HEAD
    def __init__(self, config: TrainerConfig, lstm_config: TieredLSTMConfig, bidirectional, checkpoint_dir, train_loader, test_loader):
=======
    @property
    def model(self):
        if self.lstm is None:
            raise RuntimeError("Model not intialized!")
        return self.lstm

    def __init__(
        self,
        config: TrainerConfig,
        lstm_config: TieredLSTMConfig,
        bidirectional,
        checkpoint_dir,
        data_handler,
    ):
>>>>>>> 2008fc46

        self.train_loader = train_loader
        self.test_loader = test_loader
        super().__init__(config, checkpoint_dir)

    def compute_loss(self, output, Y, lengths, mask):
        """Computes the loss for the given model output and ground truth."""
        loss = 0
        line_losses_list = torch.empty(output.shape[:-2], dtype=torch.float)
        if self.cuda:
            line_losses_list = line_losses_list.cuda()
        if lengths is not None:
            targets = Y[:, :, : torch.max(lengths)]
        else:
            targets = Y
        # output (num_steps x batch x length x embedding dimension)  Y
        # (num_steps x batch x length)
        for i, (step_output, step_y) in enumerate(zip(output, Y)):
            # On notebook, I checked it with forward LSTM and word
            # tokenization. Further checks have to be done...
            if lengths is not None:
                token_losses = self.criterion(step_output.transpose(1, 2), step_y[:, : torch.max(lengths)])
                masked_losses = token_losses * mask[i][:, : torch.max(lengths)]
                line_losses = torch.sum(masked_losses, dim=1)
            else:
                token_losses = self.criterion(step_output.transpose(1, 2), step_y)
                line_losses = torch.mean(token_losses, dim=1)
            line_losses_list[i] = line_losses
            step_loss = torch.mean(line_losses, dim=0)
            loss += step_loss
        loss /= len(Y)
        return loss, line_losses_list, targets
        
    def split_batch(self, batch):
        """Splits a batch into variables containing relevant data."""

        X, Y, L, M = super().split_batch(batch)

        C_V = batch["context_vector"]
        C_H = batch["c_state_init"]
        C_C = batch["h_state_init"]

        if self.cuda:
            C_V = C_V.cuda()
            C_H = C_H.cuda()
            C_C = C_C.cuda()

        return X, Y, L, M, C_V, C_H, C_C

    def train_step(self, batch):
        """Defines a single training step.

        Feeds data through the model, computes the loss and makes an
        optimization step.
        """
        self.model.train()
        self.optimizer.zero_grad()

        # Split the batch into input, ground truth, etc.
        X, Y, L, M, ctxt_vector, ctxt_hidden, ctxt_cell = self.split_batch(batch)

        if self.scaler is not None:
            with torch.cuda.amp.autocast():
                # Apply the model to input to produce the output
                output, ctxt_vector, ctxt_hidden, ctxt_cell = self.model(
                    X, ctxt_vector, ctxt_hidden, ctxt_cell, lengths=L
                )
                self.train_loader.update_state(ctxt_vector, ctxt_hidden, ctxt_cell)

                # Compute the loss for the output
                loss, *_ = self.compute_loss(output, Y, lengths=L, mask=M)
        else:
            # Apply the model to input to produce the output
<<<<<<< HEAD
            output, ctxt_vector, ctxt_hidden, ctxt_cell = self.model(
                X, ctxt_vector, ctxt_hidden, ctxt_cell, lengths=L
            )
            self.train_loader.update_state(ctxt_vector, ctxt_hidden, ctxt_cell)
=======
            output, ctxt_vector, ctxt_hidden, ctxt_cell = self.model(X, ctxt_vector, ctxt_hidden, ctxt_cell, lengths=L)
            self.data_handler.update_state(ctxt_vector, ctxt_hidden, ctxt_cell)
>>>>>>> 2008fc46

            # Compute the loss for the output
            loss, *_ = self.compute_loss(output, Y, lengths=L, mask=M)

        # Take an optimization step based on the loss
        self.optimizer_step(loss)

        return loss, self.early_stopping.early_stop

    def eval_step(self, batch, store_eval_data=False):
        """Defines a single evaluation step.

        Feeds data through the model and computes the loss.
        """
        self.model.eval()

        # Split the batch into input, ground truth, etc.
        X, Y, L, M, ctxt_vector, ctxt_hidden, ctxt_cell = self.split_batch(batch)

        # Apply the model to input to produce the output
<<<<<<< HEAD
        output, ctxt_vector, ctxt_hidden, ctxt_cell = self.model(
            X, ctxt_vector, ctxt_hidden, ctxt_cell, lengths=L
        )
        self.test_loader.update_state(ctxt_vector, ctxt_hidden, ctxt_cell)
=======
        output, ctxt_vector, ctxt_hidden, ctxt_cell = self.model(X, ctxt_vector, ctxt_hidden, ctxt_cell, lengths=L)
        self.data_handler.update_state(ctxt_vector, ctxt_hidden, ctxt_cell)
>>>>>>> 2008fc46

        # Compute the loss for the output
        loss, line_losses, targets = self.compute_loss(output, Y, lengths=L, mask=M)

        # Save the results if desired
        if store_eval_data:
            preds = torch.argmax(output, dim=-1)
            self.evaluator.add_evaluation_data(
                torch.flatten(targets, end_dim=1),
                torch.flatten(preds, end_dim=1),
                torch.flatten(batch["user"], end_dim=1),
                torch.flatten(line_losses, end_dim=1),
                torch.flatten(batch["second"], end_dim=1),
                torch.flatten(batch["red"], end_dim=1),
            )

        return loss, output

class TieredTrainerLSTM(TieredTrainer):

    @property
    def model(self):
        if self.lstm is None:
            raise RuntimeError("Model not intialized!")
        return self.lstm

    def __init__(self, config: TrainerConfig, lstm_config: TieredLSTMConfig, bidirectional, checkpoint_dir, data_handler):

        self.lstm = Tiered_LSTM(lstm_config, bidirectional)
        super().__init__(config, lstm_config, bidirectional, checkpoint_dir, data_handler)


class TieredTransformerTrainer(Trainer):
    """Trainer class for Transformer model"""

    @property
    def model(self):
        if self.transformer is None:
            raise RuntimeError("Model not initialized!")
        return self.transformer

    def __init__(self, config: TrainerConfig, transformer_config: TransformerConfig, bidirectional, checkpoint_dir, train_loader, test_loader):
        # Create a model
        self.train_loader = train_loader
        self.test_loader = test_loader
        self.transformer = TieredTransformer(transformer_config)
        super().__init__(config, checkpoint_dir)

    def split_batch(self, batch):
        """Splits a batch into variables containing relevant data."""

        X, Y, L, M = super().split_batch(batch)

        C_V = batch["context_vector"]
        C_H = batch["history"]
        H_L = batch["history_length"]

        if self.cuda:
            C_V = C_V.cuda()
            C_H = C_H.cuda()
            
        return X, Y, L, M, C_V, C_H, H_L

    def train_step(self, batch):
        """Defines a single training step. Feeds data through the model, computes the loss and makes an optimization step."""
        self.model.train()
        self.optimizer.zero_grad()

        # Split the batch into input, ground truth, etc.
        X, Y, L, M, ctxt_vector, history, history_length = self.split_batch(batch)

        if self.scaler is not None:
            with torch.cuda.amp.autocast():
                # Apply the model to input to produce the output
                output, ctxt_vector, history = self.model(
                    X, ctxt_vector, history, lengths=L)
                self.train_loader.update_state(ctxt_vector, history)

                # Compute the loss for the output
                loss, *_ = self.compute_loss(output, Y, lengths=L, mask=M)
        else:
            # Apply the model to input to produce the output
            output, ctxt_vector, history = self.model(
                X, ctxt_vector, history, lengths=L
            )
            self.train_loader.update_state(ctxt_vector, history)

            # Compute the loss for the output
            loss, *_ = self.compute_loss(output, Y, lengths=L, mask=M)

        # Take an optimization step based on the loss
        self.optimizer_step(loss)

        return loss, self.early_stopping.early_stop

    def eval_step(self, batch, store_eval_data=False):
        """Defines a single evaluation step. Feeds data through the model and computes the loss."""
        self.model.eval()

        # Split the batch into input, ground truth, etc.
        X, Y, L, M, ctxt_vector, history, history_length = self.split_batch(batch)

        # Apply the model to input to produce the output
        output, ctxt_vector, history = self.model(
                    X, ctxt_vector, history, lengths=L)
        self.test_loader.update_state(ctxt_vector, history)

        # Compute the loss for the output
        loss, line_losses, targets = self.compute_loss(output, Y, lengths=L, mask=M)

        # Save the results if desired
        if store_eval_data:
            preds = torch.argmax(output, dim=-1)
            self.evaluator.add_evaluation_data(
                torch.flatten(targets, end_dim=1),
                torch.flatten(preds, end_dim=1),
                torch.flatten(batch["user"], end_dim=1),
                torch.flatten(line_losses, end_dim=1),
                torch.flatten(batch["second"], end_dim=1),
                torch.flatten(batch["red"], end_dim=1),
            )

        return loss, output

    def compute_loss(self, output, Y, lengths, mask):
        """Computes the loss for the given model output and ground truth."""
        loss = 0
        line_losses_list = torch.empty(output.shape[:-2], dtype=torch.float)
        if self.cuda:
            line_losses_list = line_losses_list.cuda()
        if lengths is not None:
            targets = Y[:,:,:torch.max(lengths)]
        else:
            targets = Y
        # output (num_steps x batch x length x embedding dimension)  Y (num_steps x batch x length)
        for i, (step_output, step_y) in enumerate(zip(output, Y)):
            if lengths is not None:  # On notebook, I checked it with forward LSTM and word tokenization. Further checks have to be done...
                token_losses = self.criterion(
                    step_output.transpose(1, 2), step_y[:, :torch.max(lengths)])
                masked_losses = token_losses * mask[i][:, :torch.max(lengths)]
                line_losses = torch.sum(masked_losses, dim=1)
            else:
                token_losses = self.criterion(step_output.transpose(1, 2), step_y)
                line_losses = torch.mean(token_losses, dim=1)
            line_losses_list[i] = line_losses
            step_loss = torch.mean(line_losses, dim=0)
            loss += step_loss
        loss /= len(Y)
        return loss, line_losses_list, targets
        <|MERGE_RESOLUTION|>--- conflicted
+++ resolved
@@ -1,42 +1,16 @@
-<<<<<<< HEAD
-from log_analyzer.config.trainer_config import TrainerConfig 
-from log_analyzer.config.model_config import TieredLSTMConfig, TransformerConfig
 import torch
-from log_analyzer.trainer import Trainer
-from log_analyzer.model.lstm import Tiered_LSTM
-from log_analyzer.model.transformer import TieredTransformer
-from log_analyzer.data.data_loader import OnlineLMBatcher
-=======
-import torch
->>>>>>> 2008fc46
 
 from log_analyzer.config.model_config import TieredLSTMConfig
-from log_analyzer.config.trainer_config import TrainerConfig
+from log_analyzer.config.trainer_config import TrainerConfig, TransformerConfig
 from log_analyzer.model.lstm import Tiered_LSTM
 from log_analyzer.trainer import Trainer
+from log_analyzer.model.transformer import TieredTransformer
 
 
 class TieredTrainer(Trainer):
     """Trainer class for tiered LSTM model."""
 
-<<<<<<< HEAD
     def __init__(self, config: TrainerConfig, lstm_config: TieredLSTMConfig, bidirectional, checkpoint_dir, train_loader, test_loader):
-=======
-    @property
-    def model(self):
-        if self.lstm is None:
-            raise RuntimeError("Model not intialized!")
-        return self.lstm
-
-    def __init__(
-        self,
-        config: TrainerConfig,
-        lstm_config: TieredLSTMConfig,
-        bidirectional,
-        checkpoint_dir,
-        data_handler,
-    ):
->>>>>>> 2008fc46
 
         self.train_loader = train_loader
         self.test_loader = test_loader
@@ -110,15 +84,10 @@
                 loss, *_ = self.compute_loss(output, Y, lengths=L, mask=M)
         else:
             # Apply the model to input to produce the output
-<<<<<<< HEAD
             output, ctxt_vector, ctxt_hidden, ctxt_cell = self.model(
                 X, ctxt_vector, ctxt_hidden, ctxt_cell, lengths=L
             )
             self.train_loader.update_state(ctxt_vector, ctxt_hidden, ctxt_cell)
-=======
-            output, ctxt_vector, ctxt_hidden, ctxt_cell = self.model(X, ctxt_vector, ctxt_hidden, ctxt_cell, lengths=L)
-            self.data_handler.update_state(ctxt_vector, ctxt_hidden, ctxt_cell)
->>>>>>> 2008fc46
 
             # Compute the loss for the output
             loss, *_ = self.compute_loss(output, Y, lengths=L, mask=M)
@@ -139,15 +108,10 @@
         X, Y, L, M, ctxt_vector, ctxt_hidden, ctxt_cell = self.split_batch(batch)
 
         # Apply the model to input to produce the output
-<<<<<<< HEAD
         output, ctxt_vector, ctxt_hidden, ctxt_cell = self.model(
             X, ctxt_vector, ctxt_hidden, ctxt_cell, lengths=L
         )
         self.test_loader.update_state(ctxt_vector, ctxt_hidden, ctxt_cell)
-=======
-        output, ctxt_vector, ctxt_hidden, ctxt_cell = self.model(X, ctxt_vector, ctxt_hidden, ctxt_cell, lengths=L)
-        self.data_handler.update_state(ctxt_vector, ctxt_hidden, ctxt_cell)
->>>>>>> 2008fc46
 
         # Compute the loss for the output
         loss, line_losses, targets = self.compute_loss(output, Y, lengths=L, mask=M)
