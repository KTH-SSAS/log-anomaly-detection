--- conflicted
+++ resolved
@@ -32,18 +32,11 @@
         # output (num_steps x batch x length x embedding dimension)  Y (num_steps x batch x length)
         for i, (step_output, true_y) in enumerate(zip(output, Y)):
             if self.jagged:  # On notebook, I checked it with forward LSTM and word tokenization. Further checks have to be done...
-<<<<<<< HEAD
-                skip_len = 2 if self.bidirectional else 0
-                i_target = true_y[:, :max(lengths)-skip_len]
+                i_target = true_y[:, :torch.max(lengths)]
                 targets[i] = i_target
                 token_losses = self.criterion(
                     step_output.transpose(1, 2), i_target)
-                masked_losses = token_losses * mask[:, :max(lengths-skip_len)]
-=======
-                token_losses = self.criterion(
-                    step_output.transpose(1, 2), true_y[:, :torch.max(lengths)])
                 masked_losses = token_losses * mask[i][:, :torch.max(lengths)]
->>>>>>> d886ed7e
                 line_losses = torch.sum(masked_losses, dim=1)
             else:
                 token_losses = self.criterion(step_output.transpose(1, 2), true_y)
