from log_analyzer.config.trainer_config import TrainerConfig
from log_analyzer.config.model_config import TieredLSTMConfig
import torch
from log_analyzer.trainer import Trainer
from log_analyzer.model.lstm import Tiered_LSTM
from log_analyzer.data.data_loader import OnlineLMBatcher 


class TieredTrainer(Trainer):
    """Trainer class for tiered LSTM model"""

    @property
    def model(self):
        if self.lstm is None:
            raise RuntimeError("Model not intialized!")
        return self.lstm

    def __init__(self, config : TrainerConfig, lstm_config : TieredLSTMConfig, checkpoint_dir, verbose, data_handler):

<<<<<<< HEAD
        self.lstm = Tiered_LSTM(
            args.lstm_layers,
            args.context_layers,
            conf["token_set_size"],
            args.embed_dim,
            jagged=args.jagged,
            bid=args.bidirectional,
        )
        super().__init__(
            args, conf, checkpoint_dir, data_handler=data_handler, verbose=verbose
        )
=======
        self.lstm = Tiered_LSTM(lstm_config)
        self.data_handler = data_handler
        super().__init__(config, verbose, checkpoint_dir)
>>>>>>> a967b85a

    def compute_loss(self, output, Y, lengths, mask):
        """Computes the loss for the given model output and ground truth."""
        loss = 0
        line_losses_list = torch.empty(output.shape[:-2], dtype=torch.float)
        if self.cuda:
            line_losses_list = line_losses_list.cuda()
        targets = Y
        # output (num_steps x batch x length x embedding dimension)  Y (num_steps x batch x length)
        for i, (step_output, true_y) in enumerate(zip(output, Y)):
<<<<<<< HEAD
            if self.jagged:
                i_target = true_y[:, : max(lengths[i]) - 2]
                targets[i] = i_target
                token_losses = self.criterion(step_output.transpose(1, 2), i_target)
                masked_losses = token_losses * mask[i][:, : max(lengths[i] - 2)]
=======
            if self.jagged:  # On notebook, I checked it with forward LSTM and word tokenization. Further checks have to be done...
                skip_len = 2 if self.bidirectional else 0
                token_losses = self.criterion(
                    step_output.transpose(1, 2), true_y[:, :max(lengths[i])-skip_len])
                masked_losses = token_losses * mask[i][:, :max(lengths[i]-skip_len)]
>>>>>>> a967b85a
                line_losses = torch.sum(masked_losses, dim=1)
            else:
                token_losses = self.criterion(step_output.transpose(1, 2), true_y)
                line_losses = torch.mean(token_losses, dim=1)
            line_losses_list[i] = line_losses
            step_loss = torch.mean(line_losses, dim=0)
            loss += step_loss
        loss /= len(Y)
        return loss, line_losses_list, targets

    def split_batch(self, batch):
        """Splits a batch into variables containing relevant data."""

        X, Y, L, M = super().split_batch(batch)

        C_V = batch["context_vector"]
        C_H = batch["c_state_init"]
        C_C = batch["h_state_init"]

        if self.cuda:
            C_V = C_V.cuda()
            C_H = C_H.cuda()
            C_C = C_C.cuda()

        return X, Y, L, M, C_V, C_H, C_C

    def train_step(self, batch):
        """Defines a single training step. Feeds data through the model, computes the loss and makes an optimization step."""
        self.model.train()
        self.optimizer.zero_grad()

        # Split the batch into input, ground truth, etc.
        X, Y, L, M, ctxt_vector, ctxt_hidden, ctxt_cell = self.split_batch(batch)

        # Apply the model to input to produce the output
        output, ctxt_vector, ctxt_hidden, ctxt_cell = self.model(
            X, ctxt_vector, ctxt_hidden, ctxt_cell, lengths=L
        )
        self.data_handler.update_state(ctxt_vector, ctxt_hidden, ctxt_cell)

        # Compute the loss for the output
        loss, *_ = self.compute_loss(output, Y, lengths=L, mask=M)

        # Take an optimization step based on the loss
        self.optimizer_step(loss)

        return loss, self.early_stopping.early_stop

    def eval_step(self, batch, store_eval_data=False):
        """Defines a single evaluation step. Feeds data through the model and computes the loss."""
        self.model.eval()

        # Split the batch into input, ground truth, etc.
        X, Y, L, M, ctxt_vector, ctxt_hidden, ctxt_cell = self.split_batch(batch)

        # Apply the model to input to produce the output
        output, ctxt_vector, ctxt_hidden, ctxt_cell = self.model(
            X, ctxt_vector, ctxt_hidden, ctxt_cell, lengths=L
        )
        self.data_handler.update_state(ctxt_vector, ctxt_hidden, ctxt_cell)

        # Compute the loss for the output
        loss, line_losses, targets = self.compute_loss(output, Y, lengths=L, mask=M)

        # Save the results if desired
        if store_eval_data:
            preds = torch.argmax(output, dim=-1)
            self.evaluator.add_evaluation_data(
                torch.flatten(targets, end_dim=1),
                torch.flatten(preds, end_dim=1),
                torch.flatten(line_losses, end_dim=1),
                torch.flatten(batch["second"], end_dim=1),
                torch.flatten(batch["red"], end_dim=1),
            )

        return loss, output<|MERGE_RESOLUTION|>--- conflicted
+++ resolved
@@ -17,23 +17,9 @@
 
     def __init__(self, config : TrainerConfig, lstm_config : TieredLSTMConfig, checkpoint_dir, verbose, data_handler):
 
-<<<<<<< HEAD
-        self.lstm = Tiered_LSTM(
-            args.lstm_layers,
-            args.context_layers,
-            conf["token_set_size"],
-            args.embed_dim,
-            jagged=args.jagged,
-            bid=args.bidirectional,
-        )
-        super().__init__(
-            args, conf, checkpoint_dir, data_handler=data_handler, verbose=verbose
-        )
-=======
         self.lstm = Tiered_LSTM(lstm_config)
         self.data_handler = data_handler
         super().__init__(config, verbose, checkpoint_dir)
->>>>>>> a967b85a
 
     def compute_loss(self, output, Y, lengths, mask):
         """Computes the loss for the given model output and ground truth."""
@@ -44,19 +30,13 @@
         targets = Y
         # output (num_steps x batch x length x embedding dimension)  Y (num_steps x batch x length)
         for i, (step_output, true_y) in enumerate(zip(output, Y)):
-<<<<<<< HEAD
-            if self.jagged:
-                i_target = true_y[:, : max(lengths[i]) - 2]
-                targets[i] = i_target
-                token_losses = self.criterion(step_output.transpose(1, 2), i_target)
-                masked_losses = token_losses * mask[i][:, : max(lengths[i] - 2)]
-=======
             if self.jagged:  # On notebook, I checked it with forward LSTM and word tokenization. Further checks have to be done...
                 skip_len = 2 if self.bidirectional else 0
+                i_target = true_y[:, :max(lengths[i])-skip_len]
+                targets[i] = i_target
                 token_losses = self.criterion(
-                    step_output.transpose(1, 2), true_y[:, :max(lengths[i])-skip_len])
+                    step_output.transpose(1, 2), i_target)
                 masked_losses = token_losses * mask[i][:, :max(lengths[i]-skip_len)]
->>>>>>> a967b85a
                 line_losses = torch.sum(masked_losses, dim=1)
             else:
                 token_losses = self.criterion(step_output.transpose(1, 2), true_y)
