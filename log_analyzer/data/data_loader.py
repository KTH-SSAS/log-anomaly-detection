"""Data loading functions."""

from functools import partial
<<<<<<< HEAD
=======
from os import path
>>>>>>> 59339632
from typing import Dict, List

import torch
from torch.nn.utils.rnn import pad_sequence
from torch.utils.data import DataLoader, Dataset, IterableDataset

from log_analyzer.application import Application
from log_analyzer.tokenizer.tokenizer_neo import LANLTokenizer, Tokenizer

AUTOREGRESSIVE_LM = "lm"
BIDIR_LSTM_LM = "bidir-lm"
MASKED_LM = "masked-lm"

SECONDS_PER_DAY = 86400

DEFAULT_HEADERS = [
    "line_number",
    "second",
    "day",
    "user",
    "red",
    "seq_len",
    "start_sentence",
]


def tokens_to_add(task):
    if task == BIDIR_LSTM_LM:
        add_sos = True
        add_eos = True
    elif task == AUTOREGRESSIVE_LM:
        add_sos = False
        add_eos = False
    else:
        add_sos = False
        add_eos = False

    return add_sos, add_eos


def prepare_datadict(line: str, task: str, tokenizer: Tokenizer) -> dict:

    fields = line.strip().split(",")
    second = int(fields[0])
    user = tokenizer.user_idx(fields[1])

    add_sos, add_eos = tokens_to_add(task)

    # Remove timestamp and red team flag from input
    to_tokenize = line[len(fields[0]) + 1 : -3]
    tokenized_line = tokenizer.tokenize(to_tokenize, add_sos, add_eos)

    day = int(second) // SECONDS_PER_DAY

    datadict = {
        "second": torch.LongTensor([second]),
        "day": torch.LongTensor([day]),
        "red": torch.BoolTensor([int(fields[-1])]),
        "user": torch.LongTensor([user]),
    }

    if task == AUTOREGRESSIVE_LM:
        # Shift the input by one
        data_in = tokenized_line[:-1]
        label = tokenized_line[1:]
    elif task == BIDIR_LSTM_LM:
        # Remove first and last token of label since they are not
        # predicted from two directions
        data_in = tokenized_line
        label = tokenized_line[1:-1]
    elif task == MASKED_LM:
        # Add mask tokens to input
        data_in, label, _ = tokenizer.mask_tokens(tokenized_line)
    else:
        raise RuntimeError("Invalid Task")

    datadict["input"] = torch.LongTensor(data_in)
    datadict["target"] = torch.LongTensor(label)
    datadict["length"] = torch.LongTensor([data_in.shape[0]])

    return datadict


def parse_multiple_files(filepaths: List[str]):
    for datafile in filepaths:
        # Only permit ASCII characters.
        with open(datafile, "r", encoding="ascii") as f:
            for line in f:
                yield line


class LogDataset:
    """Base log dataset class."""

    def __init__(self, filepaths, tokenizer: Tokenizer, task) -> None:
        super().__init__()
        self.tokenizer: Tokenizer = tokenizer
        self.task = task

        if isinstance(filepaths, str):
            filepaths = [filepaths]
        self.filepaths = filepaths


class MapLogDataset(LogDataset, Dataset):
    """Provides data via __getitem__, allowing arbitrary data entries to be
    accessed via index."""

    def __init__(self, filepaths, tokenizer, task) -> None:
        super().__init__(filepaths, tokenizer, task)

        self.loglines = []
        iterator = parse_multiple_files(self.filepaths)
        self.loglines.extend(iterator)

    def __getitem__(self, index):
        log_line = self.loglines[index]
        parsed_line = prepare_datadict(log_line, self.task, self.tokenizer)
        return parsed_line

    def __len__(self):
        return len(self.loglines)


class IterableLogDataset(LogDataset, IterableDataset):  # pylint: disable=abstract-method
    """Provides data via __iter__, allowing data to be accessed in order
    only."""

<<<<<<< HEAD
    def __init__(self, filepaths, bidirectional, skipsos, jagged, delimiter=" ") -> None:
        super().__init__(filepaths, bidirectional, skipsos, jagged, delimiter)
        self.refresh_iterator()

    def __iter__(self):
        return self.iterator

    def refresh_iterator(self):
        self.iterator = parse_multiple_files(self.filepaths, self.jag, self.bidir, self.skipsos)


class MapMultilineDataset(LogDataset, Dataset):
    """Provides data via __getitem__, allowing arbitrary data entries to be
    accessed via index.

    Provides sequences of loglines of length window_size * 2 - 1.
    """

    def __init__(self, filepaths, bidirectional, skipsos, jagged, delimiter=" ", window_size=100) -> None:
        super().__init__(filepaths, bidirectional, skipsos, jagged, delimiter)

        self.window_size = window_size

        self.loglines = []
        self.skipsos = True
        self.skipeos = True
        iterator = parse_multiple_files(self.filepaths, jagged, bidirectional, skipsos, raw_lines=True)

        self.loglines.extend(iterator)
        # Length explanation: Divide by window size and floor since we can't/don't want to pass on incomplete sequences
        # Subtract one because we lose the first window_size lines because they can't have a history of length window_size
        self.length = (len(self.loglines) // self.window_size) - 1

    def __getitem__(self, index):
        # Actual input to the model (that will produce an output prediction): window_size
        # Extra history before the start of this input needed to ensure a full window_size history for every entry: window_size-1
        # Length of each item: 2*window_size - 1 long
        start_index = index * self.window_size
        end_index = start_index + 2 * self.window_size  # Add 1 line that will be the target for the last input
        sequence = self.loglines[start_index:end_index]
        parsed_sequence = self.parse_lines(sequence)
        return parsed_sequence

    def __len__(self):
        return self.length

    def parse_lines(self, lines):
        datadict = {
            "line": [],
            "second": [],
            "day": [],
            "user": [],
            "red": [],
            "input": [],
            "target": [],
        }

        metadata_offset = 5
        offset = int(self.skipsos)
        input_start = metadata_offset + offset

        this_sequence_len = len(lines)

        for idx, line in enumerate(lines):
            split_line = line.strip().split(self.delimiter)
            split_line = [int(x) for x in split_line]
            data = torch.LongTensor(split_line)

            length = data.shape[0] - metadata_offset - int(self.skipeos) - int(self.skipsos)
            input_end = input_start + length

            # The last line in the input is only used as the target for the 2nd to last line, not as input
            if idx < this_sequence_len - 1:
                datadict["input"].append(data[input_start:input_end])
            # The first window_size lines processed are not the target of anything (in this sequence) - only history
            if idx > self.window_size - 1:
                datadict["line"].append(data[0])
                datadict["second"].append(data[1])
                datadict["day"].append(data[2])
                datadict["user"].append(data[3])
                datadict["red"].append(data[4])
                datadict["target"].append(data[input_start:input_end])

        return datadict


class IterableUserMultilineDataset(LogDataset, IterableDataset):
    """Provides data via __iter__, allowing data to be accessed in order only.

    Provides sequences of loglines of length window_size * 2 - 1. Each sequence contains loglines from a single user.
    """

    def __init__(self, filepaths, bidirectional, skipsos, jagged, delimiter=" ", window_size=100) -> None:
        super().__init__(filepaths, bidirectional, skipsos, jagged, delimiter)

        self.window_size = window_size

        self.skipsos = True
        self.skipeos = True
        self.user_loglines: Dict[str, Dict[str, List]] = {}
        self.refresh_iterator()

    def __iter__(self):
        return self.iterator

    def refresh_iterator(self):
        """Generates a (new) iterator over the data as specified by class parameters."""
        self.data = parse_multiple_files(self.filepaths, self.jag, self.bidir, self.skipsos, raw_lines=True)
        def generate_iterator():
            # Actual input to the model (that will produce an output prediction): window_size
            # Extra history before the start of this input needed to ensure a full window_size history for every entry: window_size-1
            # Length of each item: 2*window_size - 1 long
            for line in self.data:
                line_data = self.parse_line(line)
                line_user = line_data["user"].item()
                if line_user not in self.user_loglines:
                    self.user_loglines[line_user] = []
                self.user_loglines[line_user].append(line_data)
                # Check if this user has enough lines to produce a sequence:
                # window_size*2 (window_size-1 history, window_size inputs, 1 final target)
                if len(self.user_loglines[line_user]) >= self.window_size * 2:
                    yield self.produce_output_sequence(line_user)
        self.iterator = generate_iterator()

    def parse_line(self, line: str) -> Dict[str, torch.Tensor]:
        datadict: Dict[str, torch.Tensor] = {}

        metadata_offset = 5
        offset = int(self.skipsos)
        input_start = metadata_offset + offset

        split_line = line.strip().split(self.delimiter)
        split_line = [int(x) for x in split_line]
        data = torch.LongTensor(split_line)

        length = data.shape[0] - metadata_offset - int(self.skipeos) - int(self.skipsos)
        input_end = input_start + length

        datadict["line"] = data[0]
        datadict["second"] = data[1]
        datadict["day"] = data[2]
        datadict["user"] = data[3]
        datadict["red"] = data[4]
        datadict["data"] = data[input_start:input_end]

        return datadict

    def produce_output_sequence(self, user):
        """Puts together a sequence of loglines from a single user from the
        data that's been read in so far."""
        datadict = {
            "line": [],
            "second": [],
            "day": [],
            "user": [],
            "red": [],
            "input": [],
            "target": [],
        }

        lines = self.user_loglines[user]

        this_sequence_len = len(lines)

        for idx, line_data in enumerate(lines):
            # The last line in the input is only used as the target for the 2nd to last line, not as input
            if idx < this_sequence_len - 1:
                datadict["input"].append(line_data["data"])
            # The first window_size lines processed are not the target of anything (in this sequence) - only history
            if idx > self.window_size - 1:
                datadict["line"].append(line_data["line"])
                datadict["second"].append(line_data["second"])
                datadict["day"].append(line_data["day"])
                datadict["user"].append(line_data["user"])
                datadict["red"].append(line_data["red"])
                datadict["target"].append(line_data["data"])
        # Remove all lines from this user, except the ones necessary for history for the next sequence (last window_size - 1)
        lines = lines[self.window_size - 1 :]
        self.user_loglines[user] = lines
        return datadict
=======
    def __iter__(self):
        for line in parse_multiple_files(self.filepaths):
            yield prepare_datadict(line, self.task, self.tokenizer)
>>>>>>> 59339632


class LogDataLoader(DataLoader):
    """Wrapper class around torch's DataLoader, used for non-tiered data
    loading.

    Provides a function to split the batch provided by the data loader.
    """

    def __init__(self, dataset, batch_size, shuffle, collate_fn=None, batch_sampler=None):
        if batch_sampler is not None:
            super().__init__(dataset, collate_fn=collate_fn, batch_sampler=batch_sampler)
        else:
            super().__init__(dataset, batch_size=batch_size, shuffle=shuffle, collate_fn=collate_fn)
        self.using_cuda = Application.instance().using_cuda

    def split_batch(self, batch: dict):
        """Splits a batch into variables containing relevant data."""
        X = batch["input"]
        Y = batch["target"]

        # Optional fields
        L = batch.get("length")
        M = batch.get("mask")

        if self.using_cuda:
            X = X.cuda()
            Y = Y.cuda()
            if M is not None:
                M = M.cuda()

        split_batch = {
            "X": X,
            "Y": Y,
            "L": L,
            "M": M,
        }

        # Grab evaluation data
        split_batch["user"] = batch["user"]
        split_batch["second"] = batch["second"]
        split_batch["red_flag"] = batch["red"]

        return split_batch


def load_data_tiered(
    data_folder,
    train_files,
    test_files,
    batch_size,
    tokenizer: Tokenizer,
    task,
    num_steps,
):
    def create_tiered_data_loader(filepath):
        data_handler = TieredLogDataLoader(
            filepath,
            tokenizer,
            task,
            batch_size=batch_size,
            num_steps=num_steps,
            delimiter=" ",
        )
        return data_handler

    filepaths_train = [path.join(data_folder, f) for f in train_files]
    filepaths_eval = [path.join(data_folder, f) for f in test_files]
    train_loader = create_tiered_data_loader(filepaths_train)
    test_loader = create_tiered_data_loader(filepaths_eval)
    return train_loader, test_loader


def create_data_loaders(filepath, batch_size, tokenizer, task, shuffle=False, dataset_split=None):
    """Creates and returns 2 data loaders.

    If dataset_split is not provided the second data loader is instead
    set to None.
    """

    def collate_fn(data, jagged=False, pad_idx=0):
        """Pads the input fields to the length of the longest sequence in the
        batch."""
        batch = {}

        for key in data[0]:
            batch[key] = []

        for sample in data:
            for key in sample:
                batch[key].append(sample[key])

        if jagged:
            fields_to_pad = ["input", "target"]
            for key in fields_to_pad:
                batch[key] = pad_sequence(batch[key], batch_first=True, padding_value=pad_idx)

            batch["mask"] = batch["input"] != pad_idx

        for key, value in batch.items():
            if isinstance(value, list):
                batch[key] = torch.stack(value)

        return batch

    if shuffle or dataset_split is not None:
        dataset = MapLogDataset(filepath, tokenizer, task)
    else:
        dataset = IterableLogDataset(filepath, tokenizer, task)

    # Split the dataset according to the split list
    if dataset_split is not None:
        # Ensure the list has 2 values and sums to 1
        if sum(dataset_split) != 1:
            raise ValueError("Sum of list of splits is not 1.")
        if len(dataset_split) != 2:
            raise ValueError("Split list does not contain exactly 2 values.")
        # Convert splits into lengths as proportion of dataset length
        dataset_split = [int(split_val * len(dataset)) for split_val in dataset_split]
        # Ensure sum of dataset_split is the same as dataset length
        size_diff = len(dataset) - sum(dataset_split)
        dataset_split[0] += size_diff

        datasets = torch.utils.data.random_split(dataset, dataset_split)
    else:
        # Return just a single dataset
        datasets = (dataset, None)

    collate = partial(collate_fn, jagged=tokenizer.jagged)
    data_handlers = [
        LogDataLoader(dataset, batch_size=batch_size, shuffle=shuffle, collate_fn=collate)
        if dataset is not None
        else None
        for dataset in datasets
    ]

    return data_handlers


def create_data_loaders_multiline(
    filepath, batch_size, bidir, skipsos, jagged, window_size, memory_type, shuffle=False, dataset_split=None
):
    """Creates and returns 2 data loaders.

    If dataset_split is not provided the second data loader is instead
    set to None.
    """

    def collate_fn(data, jagged=False):
        """Pads the input fields to the length of the longest sequence in the
        batch."""
        batch = {}

        for key in data[0]:
            batch[key] = []

        for sample in data:
            for key in sample:
                batch[key].append(sample[key])

        if jagged:
            fields_to_pad = ["input", "target", "mask"]
            for key in fields_to_pad:
                batch[key] = pad_sequence(batch[key], batch_first=True, padding_value=0)

        for key in batch:
            for sequence_index in range(len(batch[key])):
                if isinstance(batch[key][sequence_index], list):
                    batch[key][sequence_index] = torch.stack(batch[key][sequence_index])
            if isinstance(batch[key], list):
                batch[key] = torch.stack(batch[key])

        return batch

    if memory_type.lower() == "global":
        dataset = MapMultilineDataset(filepath, bidir, skipsos, jagged, window_size=window_size)
    elif memory_type.lower() == "user":
        dataset = IterableUserMultilineDataset(filepath, bidir, skipsos, jagged, window_size=window_size)
    else:
        raise ValueError(f"Invalid memory_type. Expected 'global' or 'user', got '{memory_type}'")

    # Split the dataset according to the split list
    if dataset_split is not None and not isinstance(dataset, IterableDataset):
        # Ensure the list has 2 values and sums to 1
        if sum(dataset_split) != 1:
            raise ValueError("Sum of list of splits is not 1.")
        if len(dataset_split) != 2:
            raise ValueError("Split list does not contain exactly 2 values.")
        # Convert splits into lengths as proportion of dataset length
        dataset_split = [int(split_val * len(dataset)) for split_val in dataset_split]
        # Ensure sum of dataset_split is the same as dataset length
        size_diff = len(dataset) - sum(dataset_split)
        dataset_split[0] += size_diff

        datasets = torch.utils.data.random_split(dataset, dataset_split)
    else:
        # Return just a single dataset
        datasets = [dataset, None]

    collate = partial(collate_fn, jagged=jagged)
    data_handlers = []
    for dataset in datasets:
        if dataset is None:
            data_handlers.append(None)
        else:
            data_handlers.append(LogDataLoader(dataset, batch_size=batch_size, shuffle=shuffle, collate_fn=collate))
    return data_handlers


def load_data(
    data_folder,
    train_files,
    test_files,
    batch_size,
    tokenizer: Tokenizer,
    task,
    train_val_split=(1, 0),
    shuffle_train_data=True,
):
    filepaths_train = [path.join(data_folder, f) for f in train_files]
    filepaths_eval = [path.join(data_folder, f) for f in test_files]
    train_loader, val_loader = create_data_loaders(
        filepaths_train, batch_size, tokenizer, task, shuffle_train_data, train_val_split
    )
    test_loader, _ = create_data_loaders(filepaths_eval, batch_size, tokenizer, task, shuffle=False, dataset_split=None)

    return train_loader, val_loader, test_loader


def load_data_multiline(
    data_folder,
    train_files,
    test_files,
    batch_size,
    bidir,
    skipsos,
    jagged,
    window_size,
    memory_type,
    train_val_split=[1, 0],
):
    filepaths_train = [path.join(data_folder, f) for f in train_files]
    filepaths_eval = [path.join(data_folder, f) for f in test_files]
    train_loader, val_loader = create_data_loaders_multiline(
        filepaths_train,
        batch_size,
        bidir,
        skipsos,
        jagged,
        window_size=window_size,
        memory_type=memory_type,
        dataset_split=train_val_split,
    )
    test_loader, _ = create_data_loaders_multiline(
        filepaths_eval,
        batch_size,
        bidir,
        skipsos,
        jagged,
        window_size=window_size,
        memory_type=memory_type,
        dataset_split=None,
    )

    return train_loader, val_loader, test_loader


class TieredLogDataLoader:
    """For use with tiered language models.

    Prepares batches that include several steps.
    """

    def __init__(
        self,
        filepaths,
        tokenizer: LANLTokenizer,
        task,
        batch_size=100,
        num_steps=5,
        delimiter=" ",
    ):
        self.tokenizer: LANLTokenizer = tokenizer
        self.task = task
        self.delimiter = delimiter  # delimiter for input file
        self.mb_size = batch_size  # the number of users in a batch
        self.num_steps = num_steps  # The number of log lines for each user in a batch
        self.user_logs: Dict[str, dict] = {}
        self.staggler_num_steps = 1
        # the list of users who are ready to be included in the next batch
        # (i.e. whose # of saved log lines are greater than or equal to the self.num_steps)
        self.batch_ready_users_list: List[int] = []
        self.filepaths = filepaths
        self.using_cuda = Application.instance().using_cuda

        # __iter__ attributes
        # Flush = entire file has been read and a full batch of different users can no longer be produced
        self.flush = False
        # Used by the trainer to signal if the rest of the current file should
        # be skipped when flush is reached
        self.skip_file = False

    def __iter__(self):
        for datafile in self.filepaths:
            self.flush = False
            self.skip_file = False

            # Feed one file at a time to parse_multiple_files so we can keep track of flush more easily
            file_reader = parse_multiple_files([datafile])

            while True:
                batch_data = []
                if self.skip_file:
                    # Skip the rest of the current file, because it is flush and
                    # we're currently training (see train_loop.py)
                    break
                while not batch_data:
                    if not self.flush:
                        try:
                            # Get the next line
                            datadict = prepare_datadict(next(file_reader), self.task, self.tokenizer)
                            user = datadict["user"].item()
                            if user not in self.user_logs:
                                self.user_logs[user] = []
                            self.user_logs[user].append(datadict)
                            if user not in self.batch_ready_users_list and len(self.user_logs[user]) >= self.num_steps:
                                self.batch_ready_users_list.append(user)
                        except StopIteration:
                            # Failed to get line because file is empty - activate flush
                            self.flush = True

                    # Before the data loader reads the last line of the log - we only want fullsized batches (mb_size)
                    if len(self.batch_ready_users_list) >= self.mb_size and not self.flush:
                        batch_data = self.get_batch_data()

                    # When the data loader has read the last line of the log - we accept any size of batch
                    elif len(self.batch_ready_users_list) > 0 and self.flush:
                        batch_data = self.get_batch_data()

                    # Activate the staggler mode - accept batches with smaller number of steps than num_steps
                    elif len(self.batch_ready_users_list) == 0 and self.flush:
                        if self.num_steps == self.staggler_num_steps:
                            break
                        self.mb_size = self.num_steps * self.mb_size
                        self.num_steps = self.staggler_num_steps

                if not batch_data:
                    break

                # Create the batch by collating the datadicts. Also, if jagged, pad
                # the input fields to the length of the longest sequence in the batch
                batch = self.tiered_collate_fn(batch_data)
                # Add the user that each line belongs to to model input
                batch["input"] = (batch["user"][0], batch["input"])

                yield batch

    def tiered_collate_fn(self, data):
        """Pads the input fields to the length of the longest sequence in the
        batch."""
        batch = {}

        # Prep the batch structure (with python lists for simplicity)
        for key in data[0][0]:
            batch[key] = [[] for _ in range(self.num_steps)]

        # Fill the batch structure with the input data
        for sample in data:
            for step, line_sample in enumerate(sample):
                for key in line_sample:
                    batch[key][step].append(line_sample[key])

        # batch is a dict of the batch entries (input, target, mask, user, day, etc.)
        # Each of the sequence entries (input, target, mask)
        # are of shape [num_steps, batchsize, sequence], e.g. [3, 64, sequence]
        # Where sequence varies (if self.jagged=True).

        if self.tokenizer.jagged:
            # First pad within each num_step so that we get a uniform sequence_length within each num_step
            fields_to_pad = ["input", "target"]
            for key in fields_to_pad:
                for step in range(self.num_steps):
                    batch[key][step] = pad_sequence(batch[key][step], batch_first=True, padding_value=0)
            # Next pad across the num_step so that we have a uniform sequence_length across the entire batch
            for key in fields_to_pad:
                # Swap the batchsize and sequence_length dimensions to allow padding
                for step in range(self.num_steps):
                    batch[key][step] = batch[key][step].transpose(0, 1)
                batch[key] = pad_sequence(batch[key], batch_first=True, padding_value=0)
                # Reverse the transposition of batchsize and sequence_length - batch[key] is now a tensor
                batch[key] = batch[key].transpose(1, 2)

            batch["mask"] = batch["input"] != self.tokenizer.pad_idx

        # Convert the remaining python lists to tensors
        for key, value in batch.items():
            for step in range(self.num_steps):
                if isinstance(value[step], list):
                    value[step] = torch.stack(value[step])
            if isinstance(value, list):
                batch[key] = torch.stack(value)

        return batch

    def split_batch(self, batch: dict):
        """Splits a batch into variables containing relevant data."""

        X = batch["input"]
        Y = batch["target"]

        # Optional fields
        L = batch.get("length")
        M = batch.get("mask")

        if self.using_cuda:
            X = (X[0].cuda(), X[1].cuda())
            Y = Y.cuda()
            if M is not None:
                M = M.cuda()

        split_batch = {
            "X": X,
            "Y": Y,
            "L": L,
            "M": M,
        }

        # Grab evaluation data
        split_batch["user"] = batch["user"]
        split_batch["second"] = batch["second"]
        split_batch["red_flag"] = batch["red"]

        return split_batch

    def get_batch_data(self):
        batch_data = []
        # Loop over users that have enough lines loaded to be used in a batch
        for user in self.batch_ready_users_list[: self.mb_size]:
            # Add user's lines to the batch
            batch_data.append(self.user_logs[user][0 : self.num_steps])
            # Update user's saved lines
            self.user_logs[user] = self.user_logs[user][self.num_steps :]
            # Remove user from list if it now doesn't have enough lines left to be used in another batch
            if len(self.user_logs[user]) < self.num_steps:
                self.batch_ready_users_list.remove(user)
        return batch_data


# def char_tokens_to_text(tokens):
#     characters = [chr(t + 30) for t in tokens]
#     string = "".join(characters)
#     return characters, string

# def translate_line(string, pad_len):
#     """
#     :param string:
#     :param pad_len:
#     :return:
#     """
#     return "0 " + " ".join([str(ord(c) - 30) for c in string]) + " 1 " + " ".join(["0"] * pad_len) + "\n"<|MERGE_RESOLUTION|>--- conflicted
+++ resolved
@@ -1,10 +1,7 @@
 """Data loading functions."""
 
 from functools import partial
-<<<<<<< HEAD
-=======
 from os import path
->>>>>>> 59339632
 from typing import Dict, List
 
 import torch
@@ -17,6 +14,7 @@
 AUTOREGRESSIVE_LM = "lm"
 BIDIR_LSTM_LM = "bidir-lm"
 MASKED_LM = "masked-lm"
+SENTENCE_LM = "sentence-lm"
 
 SECONDS_PER_DAY = 86400
 
@@ -78,6 +76,10 @@
     elif task == MASKED_LM:
         # Add mask tokens to input
         data_in, label, _ = tokenizer.mask_tokens(tokenized_line)
+    elif task == SENTENCE_LM:
+        # Include all tokens in both input and target
+        data_in = tokenized_line
+        label = tokenized_line
     else:
         raise RuntimeError("Invalid Task")
 
@@ -133,16 +135,18 @@
     """Provides data via __iter__, allowing data to be accessed in order
     only."""
 
-<<<<<<< HEAD
-    def __init__(self, filepaths, bidirectional, skipsos, jagged, delimiter=" ") -> None:
-        super().__init__(filepaths, bidirectional, skipsos, jagged, delimiter)
+    def __init__(self, filepaths, tokenizer, task) -> None:
+        super().__init__(filepaths, tokenizer, task)
         self.refresh_iterator()
 
     def __iter__(self):
         return self.iterator
 
     def refresh_iterator(self):
-        self.iterator = parse_multiple_files(self.filepaths, self.jag, self.bidir, self.skipsos)
+        def generate_iterator():
+            for line in parse_multiple_files(self.filepaths):
+                yield prepare_datadict(line, self.task, self.tokenizer)
+        self.iterator = generate_iterator()
 
 
 class MapMultilineDataset(LogDataset, Dataset):
@@ -152,15 +156,16 @@
     Provides sequences of loglines of length window_size * 2 - 1.
     """
 
-    def __init__(self, filepaths, bidirectional, skipsos, jagged, delimiter=" ", window_size=100) -> None:
-        super().__init__(filepaths, bidirectional, skipsos, jagged, delimiter)
+    def __init__(self, filepaths, tokenizer, task, window_size=100) -> None:
+        assert task == SENTENCE_LM, "Task must be 'sentence-lm' when using this dataset."
+        super().__init__(filepaths, tokenizer, task)
 
         self.window_size = window_size
 
         self.loglines = []
         self.skipsos = True
         self.skipeos = True
-        iterator = parse_multiple_files(self.filepaths, jagged, bidirectional, skipsos, raw_lines=True)
+        iterator = parse_multiple_files(self.filepaths)
 
         self.loglines.extend(iterator)
         # Length explanation: Divide by window size and floor since we can't/don't want to pass on incomplete sequences
@@ -182,40 +187,31 @@
 
     def parse_lines(self, lines):
         datadict = {
-            "line": [],
             "second": [],
             "day": [],
             "user": [],
             "red": [],
             "input": [],
             "target": [],
+            "length": [],
         }
 
-        metadata_offset = 5
-        offset = int(self.skipsos)
-        input_start = metadata_offset + offset
-
         this_sequence_len = len(lines)
 
         for idx, line in enumerate(lines):
-            split_line = line.strip().split(self.delimiter)
-            split_line = [int(x) for x in split_line]
-            data = torch.LongTensor(split_line)
-
-            length = data.shape[0] - metadata_offset - int(self.skipeos) - int(self.skipsos)
-            input_end = input_start + length
+            data = prepare_datadict(line, self.task, self.tokenizer)
 
             # The last line in the input is only used as the target for the 2nd to last line, not as input
             if idx < this_sequence_len - 1:
-                datadict["input"].append(data[input_start:input_end])
+                datadict["input"].append(data["input"])
             # The first window_size lines processed are not the target of anything (in this sequence) - only history
             if idx > self.window_size - 1:
-                datadict["line"].append(data[0])
-                datadict["second"].append(data[1])
-                datadict["day"].append(data[2])
-                datadict["user"].append(data[3])
-                datadict["red"].append(data[4])
-                datadict["target"].append(data[input_start:input_end])
+                datadict["second"].append(data["second"])
+                datadict["day"].append(data["day"])
+                datadict["user"].append(data["user"])
+                datadict["red"].append(data["red"])
+                datadict["target"].append(data["target"])
+                datadict["length"].append(data["length"])
 
         return datadict
 
@@ -226,8 +222,9 @@
     Provides sequences of loglines of length window_size * 2 - 1. Each sequence contains loglines from a single user.
     """
 
-    def __init__(self, filepaths, bidirectional, skipsos, jagged, delimiter=" ", window_size=100) -> None:
-        super().__init__(filepaths, bidirectional, skipsos, jagged, delimiter)
+    def __init__(self, filepaths, tokenizer, task, window_size=100) -> None:
+        assert task == SENTENCE_LM, "Task must be 'sentence-lm' when using this dataset."
+        super().__init__(filepaths, tokenizer, task)
 
         self.window_size = window_size
 
@@ -241,13 +238,13 @@
 
     def refresh_iterator(self):
         """Generates a (new) iterator over the data as specified by class parameters."""
-        self.data = parse_multiple_files(self.filepaths, self.jag, self.bidir, self.skipsos, raw_lines=True)
         def generate_iterator():
+            data = parse_multiple_files(self.filepaths)
             # Actual input to the model (that will produce an output prediction): window_size
             # Extra history before the start of this input needed to ensure a full window_size history for every entry: window_size-1
             # Length of each item: 2*window_size - 1 long
-            for line in self.data:
-                line_data = self.parse_line(line)
+            for line in data:
+                line_data = prepare_datadict(line, self.task, self.tokenizer)
                 line_user = line_data["user"].item()
                 if line_user not in self.user_loglines:
                     self.user_loglines[line_user] = []
@@ -258,40 +255,17 @@
                     yield self.produce_output_sequence(line_user)
         self.iterator = generate_iterator()
 
-    def parse_line(self, line: str) -> Dict[str, torch.Tensor]:
-        datadict: Dict[str, torch.Tensor] = {}
-
-        metadata_offset = 5
-        offset = int(self.skipsos)
-        input_start = metadata_offset + offset
-
-        split_line = line.strip().split(self.delimiter)
-        split_line = [int(x) for x in split_line]
-        data = torch.LongTensor(split_line)
-
-        length = data.shape[0] - metadata_offset - int(self.skipeos) - int(self.skipsos)
-        input_end = input_start + length
-
-        datadict["line"] = data[0]
-        datadict["second"] = data[1]
-        datadict["day"] = data[2]
-        datadict["user"] = data[3]
-        datadict["red"] = data[4]
-        datadict["data"] = data[input_start:input_end]
-
-        return datadict
-
     def produce_output_sequence(self, user):
         """Puts together a sequence of loglines from a single user from the
         data that's been read in so far."""
         datadict = {
-            "line": [],
             "second": [],
             "day": [],
             "user": [],
             "red": [],
             "input": [],
             "target": [],
+            "length": [],
         }
 
         lines = self.user_loglines[user]
@@ -304,21 +278,16 @@
                 datadict["input"].append(line_data["data"])
             # The first window_size lines processed are not the target of anything (in this sequence) - only history
             if idx > self.window_size - 1:
-                datadict["line"].append(line_data["line"])
                 datadict["second"].append(line_data["second"])
                 datadict["day"].append(line_data["day"])
                 datadict["user"].append(line_data["user"])
                 datadict["red"].append(line_data["red"])
                 datadict["target"].append(line_data["data"])
+                datadict["length"].append(line_data["length"])
         # Remove all lines from this user, except the ones necessary for history for the next sequence (last window_size - 1)
         lines = lines[self.window_size - 1 :]
         self.user_loglines[user] = lines
         return datadict
-=======
-    def __iter__(self):
-        for line in parse_multiple_files(self.filepaths):
-            yield prepare_datadict(line, self.task, self.tokenizer)
->>>>>>> 59339632
 
 
 class LogDataLoader(DataLoader):
@@ -459,7 +428,7 @@
 
 
 def create_data_loaders_multiline(
-    filepath, batch_size, bidir, skipsos, jagged, window_size, memory_type, shuffle=False, dataset_split=None
+    filepath, batch_size, tokenizer, task, window_size, memory_type, shuffle=False, dataset_split=None
 ):
     """Creates and returns 2 data loaders.
 
@@ -467,7 +436,7 @@
     set to None.
     """
 
-    def collate_fn(data, jagged=False):
+    def collate_fn(data, jagged=False, pad_idx=0):
         """Pads the input fields to the length of the longest sequence in the
         batch."""
         batch = {}
@@ -480,9 +449,11 @@
                 batch[key].append(sample[key])
 
         if jagged:
-            fields_to_pad = ["input", "target", "mask"]
+            fields_to_pad = ["input", "target"]
             for key in fields_to_pad:
-                batch[key] = pad_sequence(batch[key], batch_first=True, padding_value=0)
+                batch[key] = pad_sequence(batch[key], batch_first=True, padding_value=pad_idx)
+
+            batch["mask"] = batch["input"] != pad_idx
 
         for key in batch:
             for sequence_index in range(len(batch[key])):
@@ -494,9 +465,9 @@
         return batch
 
     if memory_type.lower() == "global":
-        dataset = MapMultilineDataset(filepath, bidir, skipsos, jagged, window_size=window_size)
+        dataset = MapMultilineDataset(filepath, tokenizer, task, window_size=window_size)
     elif memory_type.lower() == "user":
-        dataset = IterableUserMultilineDataset(filepath, bidir, skipsos, jagged, window_size=window_size)
+        dataset = IterableUserMultilineDataset(filepath, tokenizer, task, window_size=window_size)
     else:
         raise ValueError(f"Invalid memory_type. Expected 'global' or 'user', got '{memory_type}'")
 
@@ -518,7 +489,7 @@
         # Return just a single dataset
         datasets = [dataset, None]
 
-    collate = partial(collate_fn, jagged=jagged)
+    collate = partial(collate_fn, jagged=tokenizer.jagged)
     data_handlers = []
     for dataset in datasets:
         if dataset is None:
@@ -553,21 +524,19 @@
     train_files,
     test_files,
     batch_size,
-    bidir,
-    skipsos,
-    jagged,
+    tokenizer: Tokenizer,
+    task,
     window_size,
     memory_type,
-    train_val_split=[1, 0],
+    train_val_split=(1, 0),
 ):
     filepaths_train = [path.join(data_folder, f) for f in train_files]
     filepaths_eval = [path.join(data_folder, f) for f in test_files]
     train_loader, val_loader = create_data_loaders_multiline(
         filepaths_train,
         batch_size,
-        bidir,
-        skipsos,
-        jagged,
+        tokenizer,
+        task,
         window_size=window_size,
         memory_type=memory_type,
         dataset_split=train_val_split,
@@ -575,9 +544,8 @@
     test_loader, _ = create_data_loaders_multiline(
         filepaths_eval,
         batch_size,
-        bidir,
-        skipsos,
-        jagged,
+        tokenizer,
+        task,
         window_size=window_size,
         memory_type=memory_type,
         dataset_split=None,
@@ -601,6 +569,7 @@
         num_steps=5,
         delimiter=" ",
     ):
+        self.dataset = None # This dataloader handles the data directly
         self.tokenizer: LANLTokenizer = tokenizer
         self.task = task
         self.delimiter = delimiter  # delimiter for input file
