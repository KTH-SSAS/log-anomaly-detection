"""Data loading functions."""

from functools import partial
from os import path
from typing import Dict, List, Optional, Sequence, Tuple, Union

import torch
from torch.nn.utils.rnn import pad_sequence
from torch.utils.data import DataLoader, Dataset, IterableDataset, Subset, random_split

from log_analyzer.application import Application
from log_analyzer.tokenizer.tokenizer_neo import Tokenizer

AUTOREGRESSIVE_LM = "lm"
BIDIR_LSTM_LM = "bidir-lm"
MASKED_LM = "masked-lm"
SENTENCE_LM = "sentence-lm"

SECONDS_PER_DAY = 86400

DEFAULT_HEADERS = [
    "line_number",
    "second",
    "day",
    "user",
    "red",
    "seq_len",
    "start_sentence",
]


def tokens_to_add(task: str) -> Tuple[bool, bool]:
    add_sos: bool
    add_eos: bool
    if task == BIDIR_LSTM_LM:
        add_sos = True
        add_eos = True
    elif task == AUTOREGRESSIVE_LM:
        add_sos = False
        add_eos = False
    else:
        add_sos = False
        add_eos = False

    return add_sos, add_eos


def prepare_datadict(line: str, task: str, tokenizer: Tokenizer) -> dict:

    fields = line.strip().split(",")
    second = int(fields[0])
    user = tokenizer.user_idx(fields[1])

    add_sos, add_eos = tokens_to_add(task)

    # Remove timestamp and red team flag from input
    to_tokenize = line[len(fields[0]) + 1 : -3]
    tokenized_line = tokenizer.tokenize(to_tokenize, add_sos, add_eos)

    day = int(second) // SECONDS_PER_DAY

    datadict = {
        "second": torch.LongTensor([second]),
        "day": torch.LongTensor([day]),
        "red": torch.BoolTensor([int(fields[-1])]),
        "user": torch.LongTensor([user]),
    }

    if task == AUTOREGRESSIVE_LM:
        # Shift the input by one
        data_in = tokenized_line[:-1]
        label = tokenized_line[1:]
    elif task == BIDIR_LSTM_LM:
        # Remove first and last token of label since they are not
        # predicted from two directions
        data_in = tokenized_line
        label = tokenized_line[1:-1]
    elif task == MASKED_LM:
        # Add mask tokens to input
        data_in, label, _ = tokenizer.mask_tokens(tokenized_line)
    elif task == SENTENCE_LM:
        # Include all tokens in both input and target
        data_in = tokenized_line
        label = tokenized_line
    else:
        raise RuntimeError("Invalid Task")

    datadict["input"] = torch.LongTensor(data_in)
    datadict["target"] = torch.LongTensor(label)
    datadict["length"] = torch.LongTensor([data_in.shape[0]])

    return datadict


def parse_multiple_files(filepaths: List[str]):
    for datafile in filepaths:
        # Only permit ASCII characters.
        with open(datafile, "r", encoding="ascii") as f:
            for line in f:
                yield line


class LogDataset:
    """Base log dataset class."""

    def __init__(self, filepaths: Union[str, List[str]], tokenizer: Tokenizer, task: str) -> None:
        super().__init__()
        self.tokenizer: Tokenizer = tokenizer
        self.task = task

        if isinstance(filepaths, str):
            filepaths = [filepaths]
        self.filepaths = filepaths


class MapLogDataset(LogDataset, Dataset):
    """Provides data via __getitem__, allowing arbitrary data entries to be
    accessed via index."""

    def __init__(self, filepaths, tokenizer, task) -> None:
        super().__init__(filepaths, tokenizer, task)

        self.log_lines = []
        iterator = parse_multiple_files(self.filepaths)
        self.log_lines.extend(iterator)

    def __getitem__(self, index):
        log_line = self.log_lines[index]
        parsed_line = prepare_datadict(log_line, self.task, self.tokenizer)
        return parsed_line

    def __len__(self):
        return len(self.log_lines)


class IterableLogDataset(LogDataset, IterableDataset):  # pylint: disable=abstract-method
    """Provides data via __iter__, allowing data to be accessed in order
    only."""

    def __init__(self, filepaths, tokenizer, task) -> None:
        super().__init__(filepaths, tokenizer, task)
        self.refresh_iterator()

    def __iter__(self):
        return self.iterator

    def refresh_iterator(self):
        def generate_iterator():
            for line in parse_multiple_files(self.filepaths):
                yield prepare_datadict(line, self.task, self.tokenizer)
        self.iterator = generate_iterator()


class MapMultilineDataset(LogDataset, Dataset):
    """Provides data via __getitem__, allowing arbitrary data entries to be
    accessed via index.

    Provides sequences of loglines of length window_size * 2 - 1.
    """

    def __init__(self, filepaths, tokenizer, task, window_size=100) -> None:
        assert task == SENTENCE_LM, "Task must be 'sentence-lm' when using this dataset."
        super().__init__(filepaths, tokenizer, task)

        self.window_size = window_size

        self.loglines = []
        self.skipsos = True
        self.skipeos = True
        iterator = parse_multiple_files(self.filepaths)

        self.loglines.extend(iterator)
        # Length explanation: Divide by window size and floor since we can't/don't want to pass on incomplete sequences
        # Subtract one because we lose the first window_size lines because they can't have a history of length window_size
        self.length = (len(self.loglines) // self.window_size) - 1

    def __getitem__(self, index):
        # Actual input to the model (that will produce an output prediction): window_size
        # Extra history before the start of this input needed to ensure a full window_size history for every entry: window_size-1
        # Length of each item: 2*window_size - 1 long
        start_index = index * self.window_size
        end_index = start_index + 2 * self.window_size  # Add 1 line that will be the target for the last input
        sequence = self.loglines[start_index:end_index]
        parsed_sequence = self.parse_lines(sequence)
        return parsed_sequence

    def __len__(self):
        return self.length

    def parse_lines(self, lines):
        datadict = {
            "second": [],
            "day": [],
            "user": [],
            "red": [],
            "input": [],
            "target": [],
            "length": [],
        }

        this_sequence_len = len(lines)

        for idx, line in enumerate(lines):
            data = prepare_datadict(line, self.task, self.tokenizer)

            # The last line in the input is only used as the target for the 2nd to last line, not as input
            if idx < this_sequence_len - 1:
                datadict["input"].append(data["input"])
            # The first window_size lines processed are not the target of anything (in this sequence) - only history
            if idx > self.window_size - 1:
                datadict["second"].append(data["second"])
                datadict["day"].append(data["day"])
                datadict["user"].append(data["user"])
                datadict["red"].append(data["red"])
                datadict["target"].append(data["target"])
                datadict["length"].append(data["length"])

        return datadict


class IterableUserMultilineDataset(LogDataset, IterableDataset):
    """Provides data via __iter__, allowing data to be accessed in order only.

    Provides sequences of loglines of length window_size * 2 - 1. Each sequence contains loglines from a single user.
    """

    def __init__(self, filepaths, tokenizer, task, window_size=100) -> None:
        assert task == SENTENCE_LM, "Task must be 'sentence-lm' when using this dataset."
        super().__init__(filepaths, tokenizer, task)

        self.window_size = window_size

        self.skipsos = True
        self.skipeos = True
        self.user_loglines: Dict[str, Dict[str, List]] = {}
        self.refresh_iterator()

    def __iter__(self):
        return self.iterator

    def refresh_iterator(self):
        """Generates a (new) iterator over the data as specified by class parameters."""
        def generate_iterator():
            data = parse_multiple_files(self.filepaths)
            # Actual input to the model (that will produce an output prediction): window_size
            # Extra history before the start of this input needed to ensure a full window_size history for every entry: window_size-1
            # Length of each item: 2*window_size - 1 long
            for line in data:
                line_data = prepare_datadict(line, self.task, self.tokenizer)
                line_user = line_data["user"].item()
                if line_user not in self.user_loglines:
                    self.user_loglines[line_user] = []
                self.user_loglines[line_user].append(line_data)
                # Check if this user has enough lines to produce a sequence:
                # window_size*2 (window_size-1 history, window_size inputs, 1 final target)
                if len(self.user_loglines[line_user]) >= self.window_size * 2:
                    yield self.produce_output_sequence(line_user)
        self.iterator = generate_iterator()

    def produce_output_sequence(self, user):
        """Puts together a sequence of loglines from a single user from the
        data that's been read in so far."""
        datadict = {
            "second": [],
            "day": [],
            "user": [],
            "red": [],
            "input": [],
            "target": [],
            "length": [],
        }

        lines = self.user_loglines[user]

        this_sequence_len = len(lines)

        for idx, line_data in enumerate(lines):
            # The last line in the input is only used as the target for the 2nd to last line, not as input
            if idx < this_sequence_len - 1:
                datadict["input"].append(line_data["data"])
            # The first window_size lines processed are not the target of anything (in this sequence) - only history
            if idx > self.window_size - 1:
                datadict["second"].append(line_data["second"])
                datadict["day"].append(line_data["day"])
                datadict["user"].append(line_data["user"])
                datadict["red"].append(line_data["red"])
                datadict["target"].append(line_data["data"])
                datadict["length"].append(line_data["length"])
        # Remove all lines from this user, except the ones necessary for history for the next sequence (last window_size - 1)
        lines = lines[self.window_size - 1 :]
        self.user_loglines[user] = lines
        return datadict


class LogDataLoader(DataLoader):
    """Wrapper class around torch's DataLoader, used for non-tiered data
    loading.

    Provides a function to split the batch provided by the data loader.
    """

<<<<<<< HEAD
    def __init__(self, dataset, batch_size, shuffle, collate_fn=None, batch_sampler=None):
        if batch_sampler is not None:
            super().__init__(dataset, collate_fn=collate_fn, batch_sampler=batch_sampler)
        else:
            super().__init__(dataset, batch_size=batch_size, shuffle=shuffle, collate_fn=collate_fn)
=======
    def __init__(self, dataset, batch_size, shuffle, collate_function):
        super().__init__(dataset, batch_size=batch_size, shuffle=shuffle, collate_fn=collate_function)
>>>>>>> 2961eb74
        self.using_cuda = Application.instance().using_cuda

    def split_batch(self, batch: dict):
        """Splits a batch into variables containing relevant data."""
        X = batch["input"]
        Y = batch["target"]

        # Optional fields
        L = batch.get("length")
        M = batch.get("mask")

        if self.using_cuda:
            X = X.cuda()
            Y = Y.cuda()
            if M is not None:
                M = M.cuda()

        split_batch = {
            "X": X,
            "Y": Y,
            "L": L,
            "M": M,
            "user": batch["user"],
            "second": batch["second"],
            "red_flag": batch["red"],
        }

        # Grab evaluation data

        return split_batch


def load_data_tiered(
    data_folder,
    train_files,
    test_files,
    batch_sizes: Tuple[int, int],
    tokenizer: Tokenizer,
    task,
    num_steps,
):
    def create_tiered_data_loader(filepath, batch_size):
        data_handler = TieredLogDataLoader(
            filepath,
            tokenizer,
            task,
            batch_size=batch_size,
            num_steps=num_steps,
            delimiter=" ",
        )
        return data_handler

    filepaths_train = [path.join(data_folder, f) for f in train_files]
    filepaths_eval = [path.join(data_folder, f) for f in test_files]
    train_loader = create_tiered_data_loader(filepaths_train, batch_sizes[0])
    test_loader = create_tiered_data_loader(filepaths_eval, batch_sizes[1])
    return train_loader, test_loader


def collate_fn(data, jagged=False, pad_idx=0):
    """Pads the input fields to the length of the longest sequence in the
    batch."""
    batch = {}

    for key in data[0]:
        batch[key] = []

    for sample in data:
        for key in sample:
            batch[key].append(sample[key])

    if jagged:
        fields_to_pad = ["input", "target"]
        for key in fields_to_pad:
            batch[key] = pad_sequence(batch[key], batch_first=True, padding_value=pad_idx)

        batch["mask"] = batch["input"] != pad_idx

    for key, value in batch.items():
        if isinstance(value, list):
            batch[key] = torch.stack(value)

    return batch


def create_data_loaders(
    filepaths: List[str],
    batch_sizes: Tuple[int, int],
    tokenizer: Tokenizer,
    task: str,
    shuffle: bool = False,
    dataset_split: Tuple[int, int] = (1, 0),
) -> Sequence[Optional[LogDataLoader]]:
    """Creates and returns 2 data loaders.

    If dataset_split is not provided the second data loader is instead
    set to None.
    """

    dataset: LogDataset
    if shuffle or dataset_split is not None:
        dataset = MapLogDataset(filepaths, tokenizer, task)
    else:
        dataset = IterableLogDataset(filepaths, tokenizer, task)

    datasets: Sequence[Union[Subset, Dataset, Optional[Dataset]]]
    # Split the dataset according to the split list
    if dataset_split != (1, 0):
        # Ensure the list has 2 values and sums to 1
        if sum(dataset_split) != 1:
            raise ValueError("Sum of list of splits is not 1.")
        if len(dataset_split) != 2:
            raise ValueError("Split list does not contain exactly 2 values.")
        # Convert splits into lengths as proportion of dataset length
        splits = [int(split_val * len(dataset)) for split_val in dataset_split]
        # Ensure sum of dataset_split is the same as dataset length
        size_diff = len(dataset) - sum(splits)
        splits[0] += size_diff

        datasets = random_split(dataset, splits)
    else:
        # Return just a single dataset
        datasets = [dataset, None]

    collate = partial(collate_fn, jagged=tokenizer.jagged)
    data_handlers = [
        LogDataLoader(dataset, batch_size=bs, shuffle=shuffle, collate_function=collate)
        if dataset is not None
        else None
        for bs, dataset in zip(batch_sizes, datasets)
    ]

    return data_handlers


def create_data_loaders_multiline(
    filepath, batch_size, tokenizer, task, window_size, memory_type, shuffle=False, dataset_split=None
):
    """Creates and returns 2 data loaders.

    If dataset_split is not provided the second data loader is instead
    set to None.
    """

    def collate_fn(data, jagged=False, pad_idx=0):
        """Pads the input fields to the length of the longest sequence in the
        batch."""
        batch = {}

        for key in data[0]:
            batch[key] = []

        for sample in data:
            for key in sample:
                batch[key].append(sample[key])

        if jagged:
            fields_to_pad = ["input", "target"]
            for key in fields_to_pad:
                batch[key] = pad_sequence(batch[key], batch_first=True, padding_value=pad_idx)

            batch["mask"] = batch["input"] != pad_idx

        for key in batch:
            for sequence_index in range(len(batch[key])):
                if isinstance(batch[key][sequence_index], list):
                    batch[key][sequence_index] = torch.stack(batch[key][sequence_index])
            if isinstance(batch[key], list):
                batch[key] = torch.stack(batch[key])

        return batch

    if memory_type.lower() == "global":
        dataset = MapMultilineDataset(filepath, tokenizer, task, window_size=window_size)
    elif memory_type.lower() == "user":
        dataset = IterableUserMultilineDataset(filepath, tokenizer, task, window_size=window_size)
    else:
        raise ValueError(f"Invalid memory_type. Expected 'global' or 'user', got '{memory_type}'")

    # Split the dataset according to the split list
    if dataset_split is not None and not isinstance(dataset, IterableDataset):
        # Ensure the list has 2 values and sums to 1
        if sum(dataset_split) != 1:
            raise ValueError("Sum of list of splits is not 1.")
        if len(dataset_split) != 2:
            raise ValueError("Split list does not contain exactly 2 values.")
        # Convert splits into lengths as proportion of dataset length
        dataset_split = [int(split_val * len(dataset)) for split_val in dataset_split]
        # Ensure sum of dataset_split is the same as dataset length
        size_diff = len(dataset) - sum(dataset_split)
        dataset_split[0] += size_diff

        datasets = torch.utils.data.random_split(dataset, dataset_split)
    else:
        # Return just a single dataset
        datasets = [dataset, None]

    collate = partial(collate_fn, jagged=tokenizer.jagged)
    data_handlers = []
    for dataset in datasets:
        if dataset is None:
            data_handlers.append(None)
        else:
            data_handlers.append(LogDataLoader(dataset, batch_size=batch_size, shuffle=shuffle, collate_fn=collate))
    return data_handlers


def load_data(
    data_folder: str,
    train_files: List[str],
    test_files: List[str],
    batch_sizes: Tuple[int, int],
    tokenizer: Tokenizer,
    task: str,
    train_val_split: Tuple[int, int] = (1, 0),
    shuffle_train_data: bool = True,
):
    filepaths_train = [path.join(data_folder, f) for f in train_files]
    filepaths_eval = [path.join(data_folder, f) for f in test_files]
    train_loader, val_loader = create_data_loaders(
        filepaths_train, batch_sizes, tokenizer, task, shuffle_train_data, train_val_split
    )
    test_loader, _ = create_data_loaders(
        filepaths_eval,
        (batch_sizes[1], batch_sizes[1]),
        tokenizer,
        task,
        shuffle=False,
    )

    return train_loader, val_loader, test_loader


def load_data_multiline(
    data_folder,
    train_files,
    test_files,
    batch_size,
    tokenizer: Tokenizer,
    task,
    window_size,
    memory_type,
    train_val_split=(1, 0),
):
    filepaths_train = [path.join(data_folder, f) for f in train_files]
    filepaths_eval = [path.join(data_folder, f) for f in test_files]
    train_loader, val_loader = create_data_loaders_multiline(
        filepaths_train,
        batch_size,
        tokenizer,
        task,
        window_size=window_size,
        memory_type=memory_type,
        dataset_split=train_val_split,
    )
    test_loader, _ = create_data_loaders_multiline(
        filepaths_eval,
        batch_size,
        tokenizer,
        task,
        window_size=window_size,
        memory_type=memory_type,
        dataset_split=None,
    )

    return train_loader, val_loader, test_loader


class TieredLogDataLoader:
    """For use with tiered language models.

    Prepares batches that include several steps.
    """

    def __init__(
        self,
        filepaths,
        tokenizer: Tokenizer,
        task,
        batch_size=100,
        num_steps=5,
        delimiter=" ",
    ):
<<<<<<< HEAD
        self.dataset = None # This dataloader handles the data directly
        self.tokenizer: LANLTokenizer = tokenizer
=======
        self.tokenizer: Tokenizer = tokenizer
>>>>>>> 2961eb74
        self.task = task
        self.delimiter = delimiter  # delimiter for input file
        self.mb_size = batch_size  # the number of users in a batch
        self.num_steps = num_steps  # The number of log lines for each user in a batch
        self.user_logs: Dict[int, List[dict]] = {}
        self.staggler_num_steps = 1
        # the list of users who are ready to be included in the next batch
        # (i.e. whose # of saved log lines are greater than or equal to the self.num_steps)
        self.batch_ready_users_list: List[int] = []
        self.filepaths = filepaths
        self.using_cuda = Application.instance().using_cuda

        # __iter__ attributes
        # Flush = entire file has been read and a full batch of different users can no longer be produced
        self.flush = False
        # Used by the trainer to signal if the rest of the current file should
        # be skipped when flush is reached
        self.skip_file = False

    def __iter__(self):
        for datafile in self.filepaths:
            self.flush = False
            self.skip_file = False

            # Feed one file at a time to parse_multiple_files so we can keep track of flush more easily
            file_reader = parse_multiple_files([datafile])

            while True:
                batch_data = []
                if self.skip_file:
                    # Skip the rest of the current file, because it is flush and
                    # we're currently training (see train_loop.py)
                    break
                while not batch_data:
                    if not self.flush:
                        try:
                            # Get the next line
                            datadict = prepare_datadict(next(file_reader), self.task, self.tokenizer)
                            user = datadict["user"].item()
                            if user not in self.user_logs:
                                self.user_logs[user] = []
                            self.user_logs[user].append(datadict)
                            if user not in self.batch_ready_users_list and len(self.user_logs[user]) >= self.num_steps:
                                self.batch_ready_users_list.append(user)
                        except StopIteration:
                            # Failed to get line because file is empty - activate flush
                            self.flush = True

                    # Before the data loader reads the last line of the log - we only want fullsized batches (mb_size)
                    if len(self.batch_ready_users_list) >= self.mb_size and not self.flush:
                        batch_data = self.get_batch_data()

                    # When the data loader has read the last line of the log - we accept any size of batch
                    elif len(self.batch_ready_users_list) > 0 and self.flush:
                        batch_data = self.get_batch_data()

                    # Activate the staggler mode - accept batches with smaller number of steps than num_steps
                    elif len(self.batch_ready_users_list) == 0 and self.flush:
                        if self.num_steps == self.staggler_num_steps:
                            break
                        self.mb_size = self.num_steps * self.mb_size
                        self.num_steps = self.staggler_num_steps

                if not batch_data:
                    break

                # Create the batch by collating the datadicts. Also, if jagged, pad
                # the input fields to the length of the longest sequence in the batch
                batch = self.tiered_collate_fn(batch_data)
                # Add the user that each line belongs to to model input
                batch["input"] = (batch["user"][0], batch["input"])

                yield batch

    def tiered_collate_fn(self, data):
        """Pads the input fields to the length of the longest sequence in the
        batch."""
        batch = {}

        # Prep the batch structure (with python lists for simplicity)
        for key in data[0][0]:
            batch[key] = [[] for _ in range(self.num_steps)]

        # Fill the batch structure with the input data
        for sample in data:
            for step, line_sample in enumerate(sample):
                for key in line_sample:
                    batch[key][step].append(line_sample[key])

        # batch is a dict of the batch entries (input, target, mask, user, day, etc.)
        # Each of the sequence entries (input, target, mask)
        # are of shape [num_steps, batchsize, sequence], e.g. [3, 64, sequence]
        # Where sequence varies (if self.jagged=True).

        if self.tokenizer.jagged:
            # First pad within each num_step so that we get a uniform sequence_length within each num_step
            fields_to_pad = ["input", "target"]
            for key in fields_to_pad:
                for step in range(self.num_steps):
                    batch[key][step] = pad_sequence(batch[key][step], batch_first=True, padding_value=0)
            # Next pad across the num_step so that we have a uniform sequence_length across the entire batch
            for key in fields_to_pad:
                # Swap the batchsize and sequence_length dimensions to allow padding
                for step in range(self.num_steps):
                    batch[key][step] = batch[key][step].transpose(0, 1)
                batch[key] = pad_sequence(batch[key], batch_first=True, padding_value=0)
                # Reverse the transposition of batchsize and sequence_length - batch[key] is now a tensor
                batch[key] = batch[key].transpose(1, 2)

            batch["mask"] = batch["input"] != self.tokenizer.pad_idx

        # Convert the remaining python lists to tensors
        for key, value in batch.items():
            for step in range(self.num_steps):
                if isinstance(value[step], list):
                    value[step] = torch.stack(value[step])
            if isinstance(value, list):
                batch[key] = torch.stack(value)

        return batch

    def split_batch(self, batch: dict):
        """Splits a batch into variables containing relevant data."""

        X = batch["input"]
        Y = batch["target"]

        # Optional fields
        L = batch.get("length")
        M = batch.get("mask")

        if self.using_cuda:
            X = (X[0].cuda(), X[1].cuda())
            Y = Y.cuda()
            if M is not None:
                M = M.cuda()

        split_batch = {
            "X": X,
            "Y": Y,
            "L": L,
            "M": M,
            "user": batch["user"],
            "second": batch["second"],
            "red_flag": batch["red"],
        }

        # Grab evaluation data

        return split_batch

    def get_batch_data(self):
        batch_data = []
        # Loop over users that have enough lines loaded to be used in a batch
        for user in self.batch_ready_users_list[: self.mb_size]:
            # Add user's lines to the batch
            batch_data.append(self.user_logs[user][0 : self.num_steps])
            # Update user's saved lines
            self.user_logs[user] = self.user_logs[user][self.num_steps :]
            # Remove user from list if it now doesn't have enough lines left to be used in another batch
            if len(self.user_logs[user]) < self.num_steps:
                self.batch_ready_users_list.remove(user)
        return batch_data


# def char_tokens_to_text(tokens):
#     characters = [chr(t + 30) for t in tokens]
#     string = "".join(characters)
#     return characters, string

# def translate_line(string, pad_len):
#     """
#     :param string:
#     :param pad_len:
#     :return:
#     """
#     return "0 " + " ".join([str(ord(c) - 30) for c in string]) + " 1 " + " ".join(["0"] * pad_len) + "\n"<|MERGE_RESOLUTION|>--- conflicted
+++ resolved
@@ -277,14 +277,14 @@
         for idx, line_data in enumerate(lines):
             # The last line in the input is only used as the target for the 2nd to last line, not as input
             if idx < this_sequence_len - 1:
-                datadict["input"].append(line_data["data"])
+                datadict["input"].append(line_data["input"])
             # The first window_size lines processed are not the target of anything (in this sequence) - only history
             if idx > self.window_size - 1:
                 datadict["second"].append(line_data["second"])
                 datadict["day"].append(line_data["day"])
                 datadict["user"].append(line_data["user"])
                 datadict["red"].append(line_data["red"])
-                datadict["target"].append(line_data["data"])
+                datadict["target"].append(line_data["target"])
                 datadict["length"].append(line_data["length"])
         # Remove all lines from this user, except the ones necessary for history for the next sequence (last window_size - 1)
         lines = lines[self.window_size - 1 :]
@@ -299,16 +299,8 @@
     Provides a function to split the batch provided by the data loader.
     """
 
-<<<<<<< HEAD
-    def __init__(self, dataset, batch_size, shuffle, collate_fn=None, batch_sampler=None):
-        if batch_sampler is not None:
-            super().__init__(dataset, collate_fn=collate_fn, batch_sampler=batch_sampler)
-        else:
-            super().__init__(dataset, batch_size=batch_size, shuffle=shuffle, collate_fn=collate_fn)
-=======
     def __init__(self, dataset, batch_size, shuffle, collate_function):
         super().__init__(dataset, batch_size=batch_size, shuffle=shuffle, collate_fn=collate_function)
->>>>>>> 2961eb74
         self.using_cuda = Application.instance().using_cuda
 
     def split_batch(self, batch: dict):
@@ -445,7 +437,14 @@
 
 
 def create_data_loaders_multiline(
-    filepath, batch_size, tokenizer, task, window_size, memory_type, shuffle=False, dataset_split=None
+    filepaths: List[str],
+    batch_sizes: Tuple[int, int],
+    tokenizer: Tokenizer,
+    task: str,
+    window_size: int,
+    memory_type: str, 
+    shuffle: bool = False,
+    dataset_split: Tuple[int, int] = (1, 0),
 ):
     """Creates and returns 2 data loaders.
 
@@ -482,9 +481,9 @@
         return batch
 
     if memory_type.lower() == "global":
-        dataset = MapMultilineDataset(filepath, tokenizer, task, window_size=window_size)
+        dataset = MapMultilineDataset(filepaths, tokenizer, task, window_size=window_size)
     elif memory_type.lower() == "user":
-        dataset = IterableUserMultilineDataset(filepath, tokenizer, task, window_size=window_size)
+        dataset = IterableUserMultilineDataset(filepaths, tokenizer, task, window_size=window_size)
     else:
         raise ValueError(f"Invalid memory_type. Expected 'global' or 'user', got '{memory_type}'")
 
@@ -507,12 +506,13 @@
         datasets = [dataset, None]
 
     collate = partial(collate_fn, jagged=tokenizer.jagged)
-    data_handlers = []
-    for dataset in datasets:
-        if dataset is None:
-            data_handlers.append(None)
-        else:
-            data_handlers.append(LogDataLoader(dataset, batch_size=batch_size, shuffle=shuffle, collate_fn=collate))
+
+    data_handlers = [
+        LogDataLoader(dataset, batch_size=bs, shuffle=shuffle, collate_function=collate)
+        if dataset is not None
+        else None
+        for bs, dataset in zip(batch_sizes, datasets)
+    ]
     return data_handlers
 
 
@@ -592,12 +592,8 @@
         num_steps=5,
         delimiter=" ",
     ):
-<<<<<<< HEAD
         self.dataset = None # This dataloader handles the data directly
-        self.tokenizer: LANLTokenizer = tokenizer
-=======
         self.tokenizer: Tokenizer = tokenizer
->>>>>>> 2961eb74
         self.task = task
         self.delimiter = delimiter  # delimiter for input file
         self.mb_size = batch_size  # the number of users in a batch
