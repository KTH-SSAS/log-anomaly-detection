"""Data loading functions."""

from functools import partial
from os import path
from typing import Dict, List, Optional, Sequence, Tuple, Union

import torch
from torch.nn.utils.rnn import pad_sequence
from torch.utils.data import DataLoader, Dataset, IterableDataset, Subset, random_split

from log_analyzer.application import Application
from log_analyzer.tokenizer.tokenizer_neo import Tokenizer

AUTOREGRESSIVE_LM = "lm"
BIDIR_LSTM_LM = "bidir-lm"
MASKED_LM = "masked-lm"
SENTENCE_LM = "sentence-lm"

SECONDS_PER_DAY = 86400

DEFAULT_HEADERS = [
    "line_number",
    "second",
    "day",
    "user",
    "red",
    "seq_len",
    "start_sentence",
]


def tokens_to_add(task: str) -> Tuple[bool, bool]:
    add_sos: bool
    add_eos: bool
    if task == BIDIR_LSTM_LM:
        add_sos = True
        add_eos = True
    elif task == AUTOREGRESSIVE_LM:
        add_sos = False
        add_eos = False
    else:
        add_sos = False
        add_eos = False

    return add_sos, add_eos


def prepare_datadict(line: str, task: str, tokenizer: Tokenizer) -> dict:

    fields = line.strip().split(",")
    second = int(fields[0])
    user = tokenizer.user_idx(fields[1])

    add_sos, add_eos = tokens_to_add(task)

    # Remove timestamp and red team flag from input
    to_tokenize = line[len(fields[0]) + 1 : -3]
    tokenized_line = tokenizer.tokenize(to_tokenize, add_sos, add_eos)

    day = int(second) // SECONDS_PER_DAY

    datadict = {
        "second": torch.LongTensor([second]),
        "day": torch.LongTensor([day]),
        "red": torch.BoolTensor([int(fields[-1])]),
        "user": torch.LongTensor([user]),
    }

    if task == AUTOREGRESSIVE_LM:
        # Shift the input by one
        data_in = tokenized_line[:-1]
        label = tokenized_line[1:]
    elif task == BIDIR_LSTM_LM:
        # Remove first and last token of label since they are not
        # predicted from two directions
        data_in = tokenized_line
        label = tokenized_line[1:-1]
    elif task == MASKED_LM:
        # Add mask tokens to input
        data_in, label, _ = tokenizer.mask_tokens(tokenized_line)
    elif task == SENTENCE_LM:
        # Include all tokens in both input and target
        data_in = tokenized_line
        label = tokenized_line
    else:
        raise RuntimeError("Invalid Task")

    datadict["input"] = torch.LongTensor(data_in)
    datadict["target"] = torch.LongTensor(label)
    datadict["length"] = torch.LongTensor([data_in.shape[0]])

    return datadict


def parse_multiple_files(filepaths: List[str]):
    for datafile in filepaths:
        # Only permit ASCII characters.
        with open(datafile, "r", encoding="ascii") as f:
            for line in f:
                yield line


class LogDataset:
    """Base log dataset class."""

    def __init__(self, filepaths: Union[str, List[str]], tokenizer: Tokenizer, task: str) -> None:
        super().__init__()
        self.tokenizer: Tokenizer = tokenizer
        self.task = task

        if isinstance(filepaths, str):
            filepaths = [filepaths]
        self.filepaths = filepaths


class MapLogDataset(LogDataset, Dataset):
    """Provides data via __getitem__, allowing arbitrary data entries to be
    accessed via index."""

    def __init__(self, filepaths, tokenizer, task) -> None:
        super().__init__(filepaths, tokenizer, task)

        self.log_lines = []
        iterator = parse_multiple_files(self.filepaths)
        self.log_lines.extend(iterator)

    def __getitem__(self, index):
        log_line = self.log_lines[index]
        parsed_line = prepare_datadict(log_line, self.task, self.tokenizer)
        return parsed_line

    def __len__(self):
        return len(self.log_lines)


class IterableLogDataset(LogDataset, IterableDataset):  # pylint: disable=abstract-method
    """Provides data via __iter__, allowing data to be accessed in order
    only."""

    def __init__(self, filepaths, tokenizer, task) -> None:
        super().__init__(filepaths, tokenizer, task)
        self.refresh_iterator()

    def __iter__(self):
        return self.iterator

    def refresh_iterator(self):
        def generate_iterator():
            for line in parse_multiple_files(self.filepaths):
                yield prepare_datadict(line, self.task, self.tokenizer)

        self.iterator = generate_iterator()


class MapMultilineDataset(LogDataset, Dataset):
    """Provides data via __getitem__, allowing arbitrary data entries to be
    accessed via index.

    Provides sequences of loglines of length shift_window * 2 - 1.
    """

    def __init__(self, filepaths, tokenizer, task, shift_window=100) -> None:
        assert task == SENTENCE_LM, "Task must be 'sentence-lm' when using this dataset."
        super().__init__(filepaths, tokenizer, task)

        self.shift_window = shift_window

        self.loglines = []
        self.skipsos = True
        self.skipeos = True
        iterator = parse_multiple_files(self.filepaths)

        self.loglines.extend(iterator)
        # Length explanation: Divide by window size and floor since we can't/don't want to pass on incomplete sequences
        # -1 because we lose the first shift_window lines because they can't have a history of length shift_window
        self.length = (len(self.loglines) // self.shift_window) - 1

    def __getitem__(self, index):
        # Actual input to the model (that will produce an output prediction): shift_window
        # Extra history before needed to ensure a full shift_window history for every entry: shift_window-1
        # Length of each item: 2*shift_window - 1 long
        start_index = index * self.shift_window
        end_index = start_index + 2 * self.shift_window  # Add 1 line that will be the target for the last input
        sequence = self.loglines[start_index:end_index]
        parsed_sequence = self.parse_lines(sequence)
        return parsed_sequence

    def __len__(self):
        return self.length

    def parse_lines(self, lines):
        datadict = {
            "second": [],
            "day": [],
            "user": [],
            "red": [],
            "input": [],
            "target": [],
            "length": [],
        }

        this_sequence_len = len(lines)

        for idx, line in enumerate(lines):
            data = prepare_datadict(line, self.task, self.tokenizer)

            # The last line in the input is only used as the target for the 2nd to last line, not as input
            if idx < this_sequence_len - 1:
                datadict["input"].append(data["input"])
            # The first shift_window lines processed are not the target of anything (in this sequence) - only history
            if idx > self.shift_window - 1:
                datadict["second"].append(data["second"])
                datadict["day"].append(data["day"])
                datadict["user"].append(data["user"])
                datadict["red"].append(data["red"])
                datadict["target"].append(data["target"])
                datadict["length"].append(data["length"])

        return datadict


class IterableUserMultilineDataset(LogDataset, IterableDataset):
    """Provides data via __iter__, allowing data to be accessed in order only.

    Provides sequences of loglines of length shift_window * 2 - 1. Each sequence contains loglines from a single user.
    """

    def __init__(self, filepaths, tokenizer, task, shift_window=100) -> None:
        assert task == SENTENCE_LM, f"Task must be 'sentence-lm' when using this dataset. Got '{task}'."
        super().__init__(filepaths, tokenizer, task)

        self.shift_window = shift_window

        self.skipsos = True
        self.skipeos = True
        self.user_loglines: Dict[str, Dict[str, List]] = {}
        self.refresh_iterator()

    def __iter__(self):
        return self.iterator

    def __getitem__(self, index):
        raise NotImplementedError("Iterable dataset must be accessed via __iter__.")

    def refresh_iterator(self):
        """Generates a (new) iterator over the data as specified by class
        parameters."""

        def generate_iterator():
            data = parse_multiple_files(self.filepaths)
            # Actual input to the model (that will produce an output prediction): shift_window
            # Extra history needed to ensure a full shift_window history for every entry: shift_window-1
            # Length of each item: 2*shift_window - 1 long
            for line in data:
                line_data = prepare_datadict(line, self.task, self.tokenizer)
                line_user = line_data["user"].item()
                if line_user not in self.user_loglines:
                    self.user_loglines[line_user] = []
                self.user_loglines[line_user].append(line_data)
                # Check if this user has enough lines to produce a sequence:
                # shift_window*2 (shift_window-1 history, shift_window inputs, 1 final target)
                if len(self.user_loglines[line_user]) >= self.shift_window * 2:
                    yield self.produce_output_sequence(line_user)

        self.iterator = generate_iterator()

    def produce_output_sequence(self, user):
        """Puts together a sequence of loglines from a single user from the
        data that's been read in so far."""
        datadict = {
            "second": [],
            "day": [],
            "user": [],
            "red": [],
            "input": [],
            "target": [],
            "length": [],
        }

        lines = self.user_loglines[user]

        this_sequence_len = len(lines)

        for idx, line_data in enumerate(lines):
            # The last line in the input is only used as the target for the 2nd to last line, not as input
            if idx < this_sequence_len - 1:
                datadict["input"].append(line_data["input"])
            # The first shift_window lines processed are not the target of anything (in this sequence) - only history
            if idx > self.shift_window - 1:
                datadict["second"].append(line_data["second"])
                datadict["day"].append(line_data["day"])
                datadict["user"].append(line_data["user"])
                datadict["red"].append(line_data["red"])
                datadict["target"].append(line_data["target"])
                datadict["length"].append(line_data["length"])
        # Remove all lines from this user not needed for history for the next sequence (last shift_window - 1)
        lines = lines[self.shift_window - 1 :]
        self.user_loglines[user] = lines
        return datadict


class LogDataLoader(DataLoader):
    """Wrapper class around torch's DataLoader, used for non-tiered data
    loading.

    Provides a function to split the batch provided by the data loader.
    """

    def __init__(self, dataset, batch_size, shuffle, collate_function):
        super().__init__(dataset, batch_size=batch_size, shuffle=shuffle, collate_fn=collate_function)
        self.using_cuda = Application.instance().using_cuda

    def split_batch(self, batch: dict):
        """Splits a batch into variables containing relevant data."""
        X = batch["input"]
        Y = batch["target"]

        # Optional fields
        L = batch.get("length")
        M = batch.get("mask")

        if self.using_cuda:
            X = X.cuda()
            Y = Y.cuda()
            if M is not None:
                M = M.cuda()

        split_batch = {
            "X": X,
            "Y": Y,
            "L": L,
            "M": M,
            "user": batch["user"],
            "second": batch["second"],
            "red_flag": batch["red"],
        }

        # Grab evaluation data

        return split_batch


def load_data_tiered(
    data_folder, train_files, test_files, batch_sizes: Tuple[int, int], tokenizer: Tokenizer, task, num_steps,
):
    def create_tiered_data_loader(filepath, batch_size):
        data_handler = TieredLogDataLoader(
            filepath, tokenizer, task, batch_size=batch_size, num_steps=num_steps, delimiter=" ",
        )
        return data_handler

    filepaths_train = [path.join(data_folder, f) for f in train_files]
    filepaths_eval = [path.join(data_folder, f) for f in test_files]
    train_loader = create_tiered_data_loader(filepaths_train, batch_sizes[0])
    test_loader = create_tiered_data_loader(filepaths_eval, batch_sizes[1])
    return train_loader, test_loader


def collate_fn(data, jagged=False, pad_idx=0):
    """Pads the input fields to the length of the longest sequence in the
    batch."""
    batch = {}

    for key in data[0]:
        batch[key] = []

    for sample in data:
        for key in sample:
            batch[key].append(sample[key])

    if jagged:
        fields_to_pad = ["input", "target"]
        for key in fields_to_pad:
            batch[key] = pad_sequence(batch[key], batch_first=True, padding_value=pad_idx)

        batch["mask"] = batch["input"] != pad_idx

    for key, value in batch.items():
        if isinstance(value, list):
            batch[key] = torch.stack(value)

    return batch


def create_data_loaders(
    filepaths: List[str],
    batch_sizes: Tuple[int, int],
    tokenizer: Tokenizer,
    task: str,
    shuffle: bool = False,
    validation_portion: float = 0,
) -> Sequence[Optional[LogDataLoader]]:
    """Creates and returns 2 data loaders.

    If dataset_split is not provided the second data loader is instead
    set to None.
    """

    dataset: LogDataset
    if shuffle or validation_portion > 0:
        dataset = MapLogDataset(filepaths, tokenizer, task)
    else:
        dataset = IterableLogDataset(filepaths, tokenizer, task)

    datasets: Sequence[Union[Subset, LogDataset]]
    # Split the dataset according to the split list
    if 0 < validation_portion < 1 and isinstance(dataset, MapLogDataset):
        # Convert val portion into length as proportion of dataset length
        val_size = int(validation_portion * len(dataset))
        train_size = len(dataset) - val_size

        datasets = random_split(dataset, (train_size, val_size))
    else:
        # Return just a single dataset
        datasets = [dataset]

    collate = partial(collate_fn, jagged=tokenizer.jagged)
    data_handlers = [
        LogDataLoader(dataset, batch_size=bs, shuffle=shuffle, collate_function=collate)
        for bs, dataset in zip(batch_sizes, datasets)
    ]

    return data_handlers


def create_data_loaders_multiline(
    filepaths: List[str],
    batch_sizes: Tuple[int, int],
    tokenizer: Tokenizer,
    task: str,
    shift_window: int,
    memory_type: str,
    shuffle: bool = False,
    validation_portion: float = 0,
) -> List[LogDataLoader]:
    """Creates and returns 2 data loaders.

    If dataset_split is not provided the second data loader is instead
    set to None.
    """

    def multiline_collate_fn(data, jagged=False, pad_idx=0):
        """Pads the input fields to the length of the longest sequence in the
        batch."""
        batch = {}

        for key in data[0]:
            batch[key] = []

        for sample in data:
            for key in sample:
                batch[key].append(sample[key])

        if jagged:
            fields_to_pad = ["input", "target"]
            for key in fields_to_pad:
                batch[key] = pad_sequence(batch[key], batch_first=True, padding_value=pad_idx)

            batch["mask"] = batch["input"] != pad_idx

        for key, value in batch.items():
            for index, sequence in enumerate(value):
                if isinstance(sequence, list):
                    value[index] = torch.stack(sequence)
            if isinstance(value, list):
                batch[key] = torch.stack(value)

        return batch

    dataset: LogDataset
    if memory_type.lower() == "global":
        dataset = MapMultilineDataset(filepaths, tokenizer, task, shift_window=shift_window)
    elif memory_type.lower() == "user":
        dataset = IterableUserMultilineDataset(filepaths, tokenizer, task, shift_window=shift_window)
    else:
        raise ValueError(f"Invalid memory_type. Expected 'global' or 'user', got '{memory_type}'")

    datasets: Sequence[Union[Subset, LogDataset]]
    # Split the dataset according to the split list
    if 0 < validation_portion < 1 and isinstance(dataset, MapMultilineDataset):
        # Convert val portion into length as proportion of dataset length
        val_size = int(validation_portion * len(dataset))
        train_size = len(dataset) - val_size

        datasets = random_split(dataset, (train_size, val_size))
    else:
        # Return just a single dataset
        datasets = [dataset]

    collate = partial(multiline_collate_fn, jagged=tokenizer.jagged)

    data_handlers = [
        LogDataLoader(dataset, batch_size=bs, shuffle=shuffle, collate_function=collate)
        for bs, dataset in zip(batch_sizes, datasets)
    ]
    return data_handlers


def load_data(
    data_folder: str,
    train_files: List[str],
    test_files: List[str],
    batch_sizes: Tuple[int, int],
    tokenizer: Tokenizer,
    task: str,
    validation_portion: float = 0,
    shuffle_train_data: bool = True,
):
    filepaths_train = [path.join(data_folder, f) for f in train_files]
    filepaths_eval = [path.join(data_folder, f) for f in test_files]
    train_loader, val_loader = create_data_loaders(
        filepaths_train, batch_sizes, tokenizer, task, shuffle_train_data, validation_portion
    )
<<<<<<< HEAD
    test_loader, _ = create_data_loaders(
        filepaths_eval, (batch_sizes[1], batch_sizes[1]), tokenizer, task, shuffle=False,
=======
    test_loader = create_data_loaders(
        filepaths_eval,
        (batch_sizes[1], batch_sizes[1]),
        tokenizer,
        task,
        shuffle=False,
    )[0]

    return train_loader, val_loader, test_loader


def load_data_multiline(
    data_folder: str,
    train_files: List[str],
    test_files: List[str],
    batch_sizes: Tuple[int, int],
    tokenizer: Tokenizer,
    task: str,
    shift_window: int,
    memory_type: str,
    validation_portion: float = 0,
):
    filepaths_train = [path.join(data_folder, f) for f in train_files]
    filepaths_eval = [path.join(data_folder, f) for f in test_files]
    train_loader, val_loader = create_data_loaders_multiline(
        filepaths_train,
        batch_sizes,
        tokenizer,
        task,
        shift_window=shift_window,
        memory_type=memory_type,
        validation_portion=validation_portion,
>>>>>>> d31b87e1
    )
    test_loader = create_data_loaders_multiline(
        filepaths_eval,
        (batch_sizes[1], batch_sizes[1]),
        tokenizer,
        task,
        shift_window=shift_window,
        memory_type=memory_type,
    )[0]

    return train_loader, val_loader, test_loader


class TieredLogDataLoader:
    """For use with tiered language models.

    Prepares batches that include several steps.
    """

    def __init__(
        self, filepaths, tokenizer: Tokenizer, task, batch_size=100, num_steps=5, delimiter=" ",
    ):
        self.dataset = None  # This dataloader handles the data directly
        self.tokenizer: Tokenizer = tokenizer
        self.task = task
        self.delimiter = delimiter  # delimiter for input file
        self.mb_size = batch_size  # the number of users in a batch
        self.num_steps = num_steps  # The number of log lines for each user in a batch
        self.user_logs: Dict[int, List[dict]] = {}
        self.staggler_num_steps = 1
        # the list of users who are ready to be included in the next batch
        # (i.e. whose # of saved log lines are greater than or equal to the self.num_steps)
        self.batch_ready_users_list: List[int] = []
        self.filepaths = filepaths
        self.using_cuda = Application.instance().using_cuda

        # __iter__ attributes
        # Flush = entire file has been read and a full batch of different users can no longer be produced
        self.flush = False
        # Used by the trainer to signal if the rest of the current file should
        # be skipped when flush is reached
        self.skip_file = False

    def __iter__(self):
        for datafile in self.filepaths:
            self.flush = False
            self.skip_file = False

            # Feed one file at a time to parse_multiple_files so we can keep track of flush more easily
            file_reader = parse_multiple_files([datafile])

            while True:
                batch_data = []
                if self.skip_file:
                    # Skip the rest of the current file, because it is flush and
                    # we're currently training (see train_loop.py)
                    break
                while not batch_data:
                    if not self.flush:
                        try:
                            # Get the next line
                            datadict = prepare_datadict(next(file_reader), self.task, self.tokenizer)
                            user = datadict["user"].item()
                            if user not in self.user_logs:
                                self.user_logs[user] = []
                            self.user_logs[user].append(datadict)
                            if user not in self.batch_ready_users_list and len(self.user_logs[user]) >= self.num_steps:
                                self.batch_ready_users_list.append(user)
                        except StopIteration:
                            # Failed to get line because file is empty - activate flush
                            self.flush = True

                    # Before the data loader reads the last line of the log - we only want fullsized batches (mb_size)
                    if len(self.batch_ready_users_list) >= self.mb_size and not self.flush:
                        batch_data = self.get_batch_data()

                    # When the data loader has read the last line of the log - we accept any size of batch
                    elif len(self.batch_ready_users_list) > 0 and self.flush:
                        batch_data = self.get_batch_data()

                    # Activate the staggler mode - accept batches with smaller number of steps than num_steps
                    elif len(self.batch_ready_users_list) == 0 and self.flush:
                        if self.num_steps == self.staggler_num_steps:
                            break
                        self.mb_size = self.num_steps * self.mb_size
                        self.num_steps = self.staggler_num_steps

                if not batch_data:
                    break

                # Create the batch by collating the datadicts. Also, if jagged, pad
                # the input fields to the length of the longest sequence in the batch
                batch = self.tiered_collate_fn(batch_data)
                # Add the user that each line belongs to to model input
                batch["input"] = (batch["user"][0], batch["input"])

                yield batch

    def tiered_collate_fn(self, data):
        """Pads the input fields to the length of the longest sequence in the
        batch."""
        batch = {}

        # Prep the batch structure (with python lists for simplicity)
        for key in data[0][0]:
            batch[key] = [[] for _ in range(self.num_steps)]

        # Fill the batch structure with the input data
        for sample in data:
            for step, line_sample in enumerate(sample):
                for key in line_sample:
                    batch[key][step].append(line_sample[key])

        # batch is a dict of the batch entries (input, target, mask, user, day, etc.)
        # Each of the sequence entries (input, target, mask)
        # are of shape [num_steps, batchsize, sequence], e.g. [3, 64, sequence]
        # Where sequence varies (if self.jagged=True).

        if self.tokenizer.jagged:
            # First pad within each num_step so that we get a uniform sequence_length within each num_step
            fields_to_pad = ["input", "target"]
            for key in fields_to_pad:
                for step in range(self.num_steps):
                    batch[key][step] = pad_sequence(batch[key][step], batch_first=True, padding_value=0)
            # Next pad across the num_step so that we have a uniform sequence_length across the entire batch
            for key in fields_to_pad:
                # Swap the batchsize and sequence_length dimensions to allow padding
                for step in range(self.num_steps):
                    batch[key][step] = batch[key][step].transpose(0, 1)
                batch[key] = pad_sequence(batch[key], batch_first=True, padding_value=0)
                # Reverse the transposition of batchsize and sequence_length - batch[key] is now a tensor
                batch[key] = batch[key].transpose(1, 2)

            batch["mask"] = batch["input"] != self.tokenizer.pad_idx

        # Convert the remaining python lists to tensors
        for key, value in batch.items():
            for step in range(self.num_steps):
                if isinstance(value[step], list):
                    value[step] = torch.stack(value[step])
            if isinstance(value, list):
                batch[key] = torch.stack(value)

        return batch

    def split_batch(self, batch: dict):
        """Splits a batch into variables containing relevant data."""

        X = batch["input"]
        Y = batch["target"]

        # Optional fields
        L = batch.get("length")
        M = batch.get("mask")

        if self.using_cuda:
            X = (X[0].cuda(), X[1].cuda())
            Y = Y.cuda()
            if M is not None:
                M = M.cuda()

        split_batch = {
            "X": X,
            "Y": Y,
            "L": L,
            "M": M,
            "user": batch["user"],
            "second": batch["second"],
            "red_flag": batch["red"],
        }

        # Grab evaluation data

        return split_batch

    def get_batch_data(self):
        batch_data = []
        # Loop over users that have enough lines loaded to be used in a batch
        for user in self.batch_ready_users_list[: self.mb_size]:
            # Add user's lines to the batch
            batch_data.append(self.user_logs[user][0 : self.num_steps])
            # Update user's saved lines
            self.user_logs[user] = self.user_logs[user][self.num_steps :]
            # Remove user from list if it now doesn't have enough lines left to be used in another batch
            if len(self.user_logs[user]) < self.num_steps:
                self.batch_ready_users_list.remove(user)
        return batch_data


# def char_tokens_to_text(tokens):
#     characters = [chr(t + 30) for t in tokens]
#     string = "".join(characters)
#     return characters, string

# def translate_line(string, pad_len):
#     """
#     :param string:
#     :param pad_len:
#     :return:
#     """
#     return "0 " + " ".join([str(ord(c) - 30) for c in string]) + " 1 " + " ".join(["0"] * pad_len) + "\n"<|MERGE_RESOLUTION|>--- conflicted
+++ resolved
@@ -511,10 +511,6 @@
     train_loader, val_loader = create_data_loaders(
         filepaths_train, batch_sizes, tokenizer, task, shuffle_train_data, validation_portion
     )
-<<<<<<< HEAD
-    test_loader, _ = create_data_loaders(
-        filepaths_eval, (batch_sizes[1], batch_sizes[1]), tokenizer, task, shuffle=False,
-=======
     test_loader = create_data_loaders(
         filepaths_eval,
         (batch_sizes[1], batch_sizes[1]),
@@ -547,7 +543,6 @@
         shift_window=shift_window,
         memory_type=memory_type,
         validation_portion=validation_portion,
->>>>>>> d31b87e1
     )
     test_loader = create_data_loaders_multiline(
         filepaths_eval,
