--- conflicted
+++ resolved
@@ -236,12 +236,7 @@
                             'c_state_init': torch.transpose(h_state, 0, 1),
                             'h_state_init': torch.transpose(c_state, 0, 1)}  # state_triple['h_state_init']}
                 if self.jagged:
-<<<<<<< HEAD
-                    datadict['length'] = [batch[0, :, 5] -
-                                          int(self.skipsos)] * self.num_steps
-=======
                     datadict['length'] = torch.LongTensor(batch[0, :, 5] - int(self.skipsos)).repeat(1, self.num_steps)               
->>>>>>> 8ccd092e
                     datadict['mask'] = [get_mask(seq_length.view(-1, 1) - 2 * self.bidir, self.sentence_length - 2 * self.bidir) for
                                         seq_length in datadict['length']]
                 yield datadict
