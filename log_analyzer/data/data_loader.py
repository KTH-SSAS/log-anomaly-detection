--- conflicted
+++ resolved
@@ -257,7 +257,6 @@
 
     def load_lines(self):
         output = []
-<<<<<<< HEAD
         if self.cuda:
             ctxt_vector = torch.tensor([]).cuda()
             h_state = torch.tensor([]).cuda()
@@ -266,11 +265,6 @@
             ctxt_vector = torch.tensor([])
             h_state = torch.tensor([])
             c_state = torch.tensor([])   
-=======
-        ctxt_vector = torch.Tensor([])
-        h_state = torch.Tensor([])
-        c_state = torch.Tensor([])
->>>>>>> 4b0b5482
         for user in self.users_ge_num_steps[:self.mb_size]:
             output.append(self.user_logs[user][0:self.num_steps])
             self.user_logs[user] = self.user_logs[user][self.num_steps:]
