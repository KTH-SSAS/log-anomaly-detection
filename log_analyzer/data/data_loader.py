--- conflicted
+++ resolved
@@ -236,16 +236,10 @@
                             'c_state_init': torch.transpose(h_state, 0, 1),
                             'h_state_init': torch.transpose(c_state, 0, 1)}  # state_triple['h_state_init']}
                 if self.jagged:
-<<<<<<< HEAD
-                    datadict['length'] = torch.LongTensor(batch[0, :, 5] - int(self.skipsos)).repeat(1, self.num_steps)               
-                    datadict['mask'] = [get_mask(seq_length.view(-1, 1) - 2 * self.bidir, self.sentence_length - 2 * self.bidir) for
-                                        seq_length in datadict['length']]
-=======
                     datadict['length'] = torch.LongTensor(batch[0, :, 5] - int(self.skipsos))
                     datadict['mask'] = torch.empty(datadict['x'].shape[1], datadict['x'].shape[-1])
                     for i, seq_length in enumerate(datadict['length']):
                         datadict['mask'][i] = get_mask(seq_length.view(-1, 1) - 2 * self.bidir, self.sentence_length - 2 * self.bidir)
->>>>>>> f37e20f9
                 yield datadict
 
     def load_lines(self):
