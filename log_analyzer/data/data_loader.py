--- conflicted
+++ resolved
@@ -477,11 +477,7 @@
             batch_data.append(self.user_logs[user][0 : self.num_steps])
             # Update user's saved lines
             self.user_logs[user] = self.user_logs[user][self.num_steps :]
-<<<<<<< HEAD
-            ctxt_vector = torch.cat((ctxt_vector, torch.unsqueeze(self.saved_ctxt[user][0], dim=0)), dim=0)
-=======
             # Remove user from list if it now doesn't have enough lines left to be used in another batch
->>>>>>> a5230306
             if len(self.user_logs[user]) < self.num_steps:
                 self.batch_ready_users_list.remove(user)
         return batch_data
