--- conflicted
+++ resolved
@@ -196,15 +196,6 @@
     return train_loader, test_loader
 
 
-<<<<<<< HEAD
-def create_data_loaders(filepath, batch_size, bidir, skipsos, jagged, max_len, shuffle=False, dataset_split=None):
-    """Creates and returns 2 data loaders.
-
-    If dataset_split is not provided the second data loader is instead
-    set to None.
-    """
-    if shuffle or dataset_split is not None:
-=======
 def load_data_tiered_trans(
     data_folder,
     train_files,
@@ -242,9 +233,13 @@
     return train_loader, test_loader
 
 
-def create_data_loader(filepath, batch_size, bidir, skipsos, jagged, max_len, shuffle=False):
-    if shuffle:
->>>>>>> 5fdfa999
+def create_data_loaders(filepath, batch_size, bidir, skipsos, jagged, max_len, shuffle=False, dataset_split=None):
+    """Creates and returns 2 data loaders.
+
+    If dataset_split is not provided the second data loader is instead
+    set to None.
+    """
+    if shuffle or dataset_split is not None:
         dataset = MapLogDataset(filepath, bidir, skipsos, jagged, max_len)
     else:
         dataset = IterableLogDataset(filepath, bidir, skipsos, jagged, max_len)
