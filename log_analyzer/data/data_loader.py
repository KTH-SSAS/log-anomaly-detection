"""Data loading functions."""

import os.path as path
from functools import partial

import torch
from torch.nn.utils.rnn import pad_sequence
from torch.utils.data import DataLoader, Dataset, IterableDataset
from sys import getsizeof

from log_analyzer.application import Application

DEFAULT_HEADERS = [
    "line_number",
    "second",
    "day",
    "user",
    "red",
    "seq_len",
    "start_sentence",
]


def get_mask(lens, max_len=None):
    """For masking output of language model for jagged sequences for correct
    gradient update. Sequence length of 0 will output nan for that row of mask
    so don't do this.

    :param lens: (int) sequence length for this sequence
    :param max_len: (int) Number of predicted tokens in longest sequence in batch. Defaults to lens if not provided
    :return: A numpy array mask of length max_len. There are lens[i] values of 1/lens followed by max_len - lens zeros
    """

    num_tokens = lens if max_len is None else max_len

    mask_template = torch.arange(num_tokens, dtype=torch.float)
    if Application.instance().using_cuda:
        mask_template = mask_template.cuda()

    return (mask_template < lens) / lens


def parse_line(line, jag, bidir, skipsos, delimiter=" "):
    skipeos = True
    split_line = line.strip().split(delimiter)
    split_line = [int(x) for x in split_line]
    data = torch.LongTensor(split_line)

    metadata_offset = 5

    if jag:
        length = data[metadata_offset].item()
    else:
        length = data.shape[0] - metadata_offset - int(skipeos) - int(skipsos)

    offset = int(jag) + int(skipsos)

    input_start = metadata_offset + offset
    input_end = input_start + length

    target_start = input_start + 1
    target_end = input_end + 1

    if bidir:
        input_end += 1
        target_end -= 1

    datadict = {
        "line": data[0],
        "second": data[1],
        "day": data[2],
        "user": data[3],
        "red": data[4],
        "input": data[input_start:input_end],
        "target": data[target_start:target_end],
    }

    if jag:  # Input is variable length
        length = datadict["input"].shape[0]
        datadict["length"] = torch.LongTensor([length])
        datadict["mask"] = get_mask(length - 2 * bidir)
        assert length <= datadict["input"].shape[-1], "Sequence found greater than num_tokens_predicted"
        assert length > 0, (
            "Sequence lengths must be greater than zero."
            f'Found zero length sequence in datadict["lengths"]: {datadict["lengths"]}'
        )

    return datadict


def parse_multiple_files(filepaths, jag, bidir, skipsos, raw_lines=False):
    for datafile in filepaths:
        with open(datafile, "r") as f:
            for line in f:
                if raw_lines:
                    yield line
                else:
                    yield parse_line(line, jag, bidir, skipsos)


class LogDataset:
    def __init__(self, filepaths, bidirectional, skipsos, jagged, delimiter=" ") -> None:
        super().__init__()
        self.delimiter = delimiter

        self.skipsos = skipsos
        self.jag = jagged
        self.bidir = bidirectional

        if isinstance(filepaths, str):
            filepaths = [filepaths]
        self.filepaths = filepaths


class MapLogDataset(LogDataset, Dataset):
    """Provides data via __getitem__, allowing arbitrary data entries to be
    accessed via index."""

    def __init__(self, filepaths, bidirectional, skipsos, jagged, delimiter=" ") -> None:
        super().__init__(filepaths, bidirectional, skipsos, jagged, delimiter)

        self.loglines = []
        iterator = parse_multiple_files(self.filepaths, jagged, bidirectional, skipsos, raw_lines=True)

        self.loglines.extend(iterator)

    def __getitem__(self, index):
        log_line = self.loglines[index]
        parsed_line = parse_line(log_line, self.jag, self.bidir, self.skipsos)
        return parsed_line

    def __len__(self):
        return len(self.loglines)


class IterableLogDataset(LogDataset, IterableDataset):
    """Provides data via __iter__, allowing data to be accessed in order
    only."""

    def __init__(self, filepaths, bidirectional, skipsos, jagged, delimiter=" ") -> None:
        super().__init__(filepaths, bidirectional, skipsos, jagged, delimiter)

    def __iter__(self):
        return parse_multiple_files(self.filepaths, self.jag, self.bidir, self.skipsos)


class LogDataLoader(DataLoader):
    """Wrapper class around torch's DataLoader, used for non-tiered data
    loading.

    Provides a function to split the batch provided by the data loader.
    """

    def __init__(self, dataset, batch_size, shuffle, collate_fn):
        super().__init__(dataset, batch_size=batch_size, shuffle=shuffle, collate_fn=collate_fn)
        self.using_cuda = Application.instance().using_cuda

    def split_batch(self, batch: dict):
        """Splits a batch into variables containing relevant data."""
        X = batch["input"]
        Y = batch["target"]

        # Optional fields
        L = batch.get("length")
        M = batch.get("mask")

        if self.using_cuda:
            X = X.cuda()
            Y = Y.cuda()
            if M is not None:
                M = M.cuda()

        split_batch = {
            "X": X,
            "Y": Y,
            "L": L,
            "M": M,
        }

        # Grab evaluation data
        split_batch["user"] = batch["user"]
        split_batch["second"] = batch["second"]
        split_batch["red_flag"] = batch["red"]

        return split_batch


def load_data_tiered(
    data_folder,
    train_files,
    test_files,
    batch_size,
    bidir,
    skipsos,
    jagged,
    sentence_length,
    num_steps,
<<<<<<< HEAD
    model_dim,
    context_model_dim,
    context_input_dimension,
    shift_window,
=======
>>>>>>> a5230306
):
    def create_tiered_data_loader(filepath):
        data_handler = TieredLogDataLoader(
            filepath,
            sentence_length,
<<<<<<< HEAD
            model_dim,
            context_model_dim,
=======
>>>>>>> a5230306
            skipsos,
            jagged,
            bidir,
            batch_size=batch_size,
            num_steps=num_steps,
            delimiter=" ",
        )
        return data_handler

    filepaths_train = [path.join(data_folder, f) for f in train_files]
    filepaths_eval = [path.join(data_folder, f) for f in test_files]
    train_loader = create_tiered_data_loader(filepaths_train)
    test_loader = create_tiered_data_loader(filepaths_eval)
    return train_loader, test_loader


def create_data_loaders(filepath, batch_size, bidir, skipsos, jagged, max_len, shuffle=False, dataset_split=None):
    """Creates and returns 2 data loaders.

    If dataset_split is not provided the second data loader is instead
    set to None.
    """

    def collate_fn(data, jagged=False):
        """Pads the input fields to the length of the longest sequence in the
        batch."""
        batch = {}

        for key in data[0]:
            batch[key] = []

        for sample in data:
            for key in sample:
                batch[key].append(sample[key])

        if jagged:
            fields_to_pad = ["input", "target", "mask"]
            for key in fields_to_pad:
                batch[key] = pad_sequence(batch[key], batch_first=True, padding_value=0)

        for key in batch:
            if isinstance(batch[key], list):
                batch[key] = torch.stack(batch[key])

        return batch

    if shuffle or dataset_split is not None:
        dataset = MapLogDataset(filepath, bidir, skipsos, jagged, max_len)
    else:
        dataset = IterableLogDataset(filepath, bidir, skipsos, jagged, max_len)

    # Split the dataset according to the split list
    if dataset_split is not None:
        # Ensure the list has 2 values and sums to 1
        if sum(dataset_split) != 1:
            raise ValueError("Sum of list of splits is not 1.")
        if len(dataset_split) != 2:
            raise ValueError("Split list does not contain exactly 2 values.")
        # Convert splits into lengths as proportion of dataset length
        dataset_split = [int(split_val * len(dataset)) for split_val in dataset_split]
        # Ensure sum of dataset_split is the same as dataset length
        size_diff = len(dataset) - sum(dataset_split)
        dataset_split[0] += size_diff

        datasets = torch.utils.data.random_split(dataset, dataset_split)
    else:
        # Return just a single dataset
        datasets = [dataset, None]

    collate = partial(collate_fn, jagged=jagged)
    data_handlers = []
    for dataset in datasets:
        if dataset is None:
            data_handlers.append(None)
        else:
            data_handlers.append(LogDataLoader(dataset, batch_size=batch_size, shuffle=shuffle, collate_fn=collate))
    return data_handlers


def load_data(
    data_folder,
    train_files,
    test_files,
    batch_size,
    bidir,
    skipsos,
    jagged,
    sentence_length,
    train_val_split=[1, 0],
    shuffle_train_data=True,
):
    filepaths_train = [path.join(data_folder, f) for f in train_files]
    filepaths_eval = [path.join(data_folder, f) for f in test_files]
    train_loader, val_loader = create_data_loaders(
        filepaths_train, batch_size, bidir, skipsos, jagged, sentence_length, shuffle_train_data, train_val_split
    )
    test_loader, _ = create_data_loaders(
        filepaths_eval, batch_size, bidir, skipsos, jagged, sentence_length, shuffle=False, dataset_split=None
    )

    return train_loader, val_loader, test_loader


class TieredLogDataLoader:
    """For use with tiered language models.

    Prepares batches that include several steps.
    """

    def __init__(
        self,
        filepaths,
        sentence_length,
        skipsos,
        jagged,
        bidir,
        batch_size=100,
        num_steps=5,
        delimiter=" ",
    ):
        self.sentence_length = sentence_length
        self.jagged = jagged
        self.skipsos = skipsos
        self.bidir = bidir
        self.delimiter = delimiter  # delimiter for input file
        self.mb_size = batch_size  # the number of users in a batch
        self.num_steps = num_steps  # The number of log lines for each user in a batch
        self.user_logs = {}
        self.staggler_num_steps = 1
        # the list of users who are ready to be included in the next batch
        # (i.e. whose # of saved log lines are greater than or equal to the self.num_steps)
        self.batch_ready_users_list = []
        self.filepaths = filepaths
        self.using_cuda = Application.instance().using_cuda

        # __iter__ attributes
        # Flush = entire file has been read and a full batch of different users can no longer be produced
        self.flush = False
        # Used by the trainer to signal if the rest of the current file should
        # be skipped when flush is reached
        self.skip_file = False

    def __iter__(self):
        for datafile in self.filepaths:
            self.flush = False
            self.skip_file = False

            # Feed one file at a time to parse_multiple_files so we can keep track of flush more easily
            file_reader = parse_multiple_files([datafile], self.jagged, self.bidir, self.skipsos)

            while True:
                batch_data = []
                if self.skip_file:
                    # Skip the rest of the current file, because it is flush and
                    # we're currently training (see train_loop.py)
                    break
                while batch_data == []:
                    if not self.flush:
                        try:
                            # Get the next line
                            datadict = next(file_reader)
                            user = datadict["user"].item()
                            if user not in self.user_logs:
                                self.user_logs[user] = []
                            self.user_logs[user].append(datadict)
                            if user not in self.batch_ready_users_list and len(self.user_logs[user]) >= self.num_steps:
                                self.batch_ready_users_list.append(user)
                        except StopIteration:
                            # Failed to get line because file is empty - activate flush
                            self.flush = True

                    # Before the data loader reads the last line of the log - we only want fullsized batches (mb_size)
                    if len(self.batch_ready_users_list) >= self.mb_size and not self.flush:
                        batch_data = self.get_batch_data()

                    # When the data loader has read the last line of the log - we accept any size of batch
                    elif len(self.batch_ready_users_list) > 0 and self.flush:
                        batch_data = self.get_batch_data()

                    # Activate the staggler mode - accept batches with smaller number of steps than num_steps
                    elif len(self.batch_ready_users_list) == 0 and self.flush:
                        if self.num_steps == self.staggler_num_steps:
                            break
                        self.mb_size = self.num_steps * self.mb_size
                        self.num_steps = self.staggler_num_steps

                if batch_data == []:
                    break

                # Create the batch by collating the datadicts. Also, if jagged, pad
                # the input fields to the length of the longest sequence in the batch
                batch = self.tiered_collate_fn(batch_data)
                # Add the user that each line belongs to to model input
                batch["input"] = (batch["user"][0], batch["input"])

                yield batch

    def tiered_collate_fn(self, data):
        """Pads the input fields to the length of the longest sequence in the
        batch."""
        batch = {}

        # Prep the batch structure (with python lists for simplicity)
        for key in data[0][0]:
            batch[key] = [[] for _ in range(self.num_steps)]

        # Fill the batch structure with the input data
        for sample in data:
            for step, line_sample in enumerate(sample):
                for key in line_sample:
                    batch[key][step].append(line_sample[key])

        # batch is a dict of the batch entries (input, target, mask, user, day, etc.)
        # Each of the sequence entries (input, target, mask) are of shape [num_steps, batchsize, sequence], e.g. [3, 64, sequence]
        # Where sequence varies (if self.jagged=True).

        if self.jagged:
            # First pad within each num_step so that we get a uniform sequence_length within each num_step
            fields_to_pad = ["input", "target", "mask"]
            for key in fields_to_pad:
                for step in range(self.num_steps):
                    batch[key][step] = pad_sequence(batch[key][step], batch_first=True, padding_value=0)
            # Next pad across the num_step so that we have a uniform sequence_length across the entire batch
            for key in fields_to_pad:
                # Swap the batchsize and sequence_length dimensions to allow padding
                for step in range(self.num_steps):
                    batch[key][step] = batch[key][step].transpose(0, 1)
                batch[key] = pad_sequence(batch[key], batch_first=True, padding_value=0)
                # Reverse the transposition of batchsize and sequence_length - batch[key] is now a tensor
                batch[key] = batch[key].transpose(1, 2)
        # Convert the remaining python lists to tensors
        for key in batch:
            for step in range(self.num_steps):
                if isinstance(batch[key][step], list):
                    batch[key][step] = torch.stack(batch[key][step])
            if isinstance(batch[key], list):
                batch[key] = torch.stack(batch[key])

        return batch

    def split_batch(self, batch: dict):
        """Splits a batch into variables containing relevant data."""

        X = batch["input"]
        Y = batch["target"]

        # Optional fields
        L = batch.get("length")
        M = batch.get("mask")

        if self.using_cuda:
<<<<<<< HEAD
            ctxt_vector = torch.tensor([]).cuda()
            h_state = torch.tensor([]).cuda()
            c_state = torch.tensor([]).cuda()
        else:
            ctxt_vector = torch.tensor([])
            h_state = torch.tensor([])
            c_state = torch.tensor([])
        for user in self.users_ge_num_steps[: self.mb_size]:
            output.append(self.user_logs[user][0 : self.num_steps])
            self.user_logs[user] = self.user_logs[user][self.num_steps :]
            if len(self.user_logs[user]) < self.num_steps:
                self.users_ge_num_steps.remove(user)
            ctxt_vector = torch.cat((ctxt_vector, torch.unsqueeze(self.saved_lstm[user][0], dim=0)), dim=0)
            h_state = torch.cat((h_state, torch.unsqueeze(self.saved_lstm[user][1], dim=0)), dim=0)
            c_state = torch.cat((c_state, torch.unsqueeze(self.saved_lstm[user][2], dim=0)), dim=0)
        return output, (ctxt_vector, h_state, c_state)

    def update_state(self, ctxt_vectors, h_states, c_states):
        ctxt_vectors = ctxt_vectors.data
        h_states = torch.transpose(h_states.data, 0, 1)
        c_states = torch.transpose(c_states.data, 0, 1)
        for usr, ctxt_v, h_state, c_state in zip(
            self.users_ge_num_steps[: self.mb_size], ctxt_vectors, h_states, c_states
        ):
            self.saved_lstm[usr] = (ctxt_v, h_state, c_state)


class TieredTransformerBatcher(OnlineLMBatcher):
    def __init__(
        self,
        filepaths,
        sentence_length,
        model_dim,
        context_model_dim,
        skipsos,
        jagged,
        bidir,
        context_input_dimension,
        shift_window=500,
        batch_size=100,
        num_steps=5,
        delimiter=" ",
        skiprows=0,
    ):
        super().__init__(
            filepaths,
            sentence_length,
            skipsos,
            jagged,
            bidir,
            batch_size=batch_size,
            num_steps=num_steps,
            delimiter=delimiter,
            skiprows=skiprows,
        )
        # the list of users whose saved log lines are greater than or equal to the self.num_steps
        self.model_dim = model_dim 
        self.context_model_dim = context_model_dim
        self.context_input_dimension = context_input_dimension
        self.shift_window = shift_window
        self.stay_cuda = []

    def init_saved_model(self, user):
        self.saved_ctxt[user] = [torch.zeros(self.context_model_dim), torch.tensor([]), 0]

    def gen_datadict(self, batch, endx, endt, model_info):
        history = model_info[0]
        history_length = model_info[1]
        datadict = {
            "line": batch[:, :, 0],
            "second": batch[:, :, 1],
            "day": batch[:, :, 2],
            "user": batch[:, :, 3],
            "red": batch[:, :, 4],
            "input": batch[:, :, 5 + self.jagged + self.skipsos : endx],
            "target": batch[:, :, 6 + self.jagged + self.skipsos : endt],
            # "context_vector": ctx_vector,
            "history": history,
            "history_length": history_length,
        }
        if self.using_cuda:
            datadict["input"] = datadict["input"].cuda()
            datadict["target"] = datadict["target"].cuda()
            datadict["context_vector"] = datadict["context_vector"].cuda()
            datadict["history"] = datadict["history"].cuda()
        return datadict

    def load_lines(self):
        output = []
        hist_lst = []
        hist_lengths = []
        hist_dimension = 0
        ctxt_vector = torch.tensor([])
        history = torch.tensor([])
        self.current_batch_usr = self.users_ge_num_steps[: self.mb_size]
        # ctxt_vector2 = self.saved_ctxt_vec_tensor[torch.tensor(self.current_batch_usr)]
        history2 = self.saved_ctxt_history_tensor[torch.tensor(self.current_batch_usr)]
        hist_lengths2 = self.saved_ctxt_history_length[torch.tensor(self.current_batch_usr)]
        for user in self.current_batch_usr:
            output.append(self.user_logs[user][0 : self.num_steps])
=======
            X = (X[0].cuda(), X[1].cuda())
            Y = Y.cuda()
            if M is not None:
                M = M.cuda()

        split_batch = {
            "X": X,
            "Y": Y,
            "L": L,
            "M": M,
        }

        # Grab evaluation data
        split_batch["user"] = batch["user"]
        split_batch["second"] = batch["second"]
        split_batch["red_flag"] = batch["red"]

        return split_batch

    def get_batch_data(self):
        batch_data = []
        # Loop over users that have enough lines loaded to be used in a batch
        for user in self.batch_ready_users_list[: self.mb_size]:
            # Add user's lines to the batch
            batch_data.append(self.user_logs[user][0 : self.num_steps])
            # Update user's saved lines
>>>>>>> a5230306
            self.user_logs[user] = self.user_logs[user][self.num_steps :]
            # Remove user from list if it now doesn't have enough lines left to be used in another batch
            if len(self.user_logs[user]) < self.num_steps:
                self.batch_ready_users_list.remove(user)
        return batch_data


# def char_tokens_to_text(tokens):
#     characters = [chr(t + 30) for t in tokens]
#     string = "".join(characters)
#     return characters, string

# def translate_line(string, pad_len):
#     """
#     :param string:
#     :param pad_len:
#     :return:
#     """
#     return "0 " + " ".join([str(ord(c) - 30) for c in string]) + " 1 " + " ".join(["0"] * pad_len) + "\n"<|MERGE_RESOLUTION|>--- conflicted
+++ resolved
@@ -195,23 +195,11 @@
     jagged,
     sentence_length,
     num_steps,
-<<<<<<< HEAD
-    model_dim,
-    context_model_dim,
-    context_input_dimension,
-    shift_window,
-=======
->>>>>>> a5230306
 ):
     def create_tiered_data_loader(filepath):
         data_handler = TieredLogDataLoader(
             filepath,
             sentence_length,
-<<<<<<< HEAD
-            model_dim,
-            context_model_dim,
-=======
->>>>>>> a5230306
             skipsos,
             jagged,
             bidir,
@@ -463,108 +451,6 @@
         M = batch.get("mask")
 
         if self.using_cuda:
-<<<<<<< HEAD
-            ctxt_vector = torch.tensor([]).cuda()
-            h_state = torch.tensor([]).cuda()
-            c_state = torch.tensor([]).cuda()
-        else:
-            ctxt_vector = torch.tensor([])
-            h_state = torch.tensor([])
-            c_state = torch.tensor([])
-        for user in self.users_ge_num_steps[: self.mb_size]:
-            output.append(self.user_logs[user][0 : self.num_steps])
-            self.user_logs[user] = self.user_logs[user][self.num_steps :]
-            if len(self.user_logs[user]) < self.num_steps:
-                self.users_ge_num_steps.remove(user)
-            ctxt_vector = torch.cat((ctxt_vector, torch.unsqueeze(self.saved_lstm[user][0], dim=0)), dim=0)
-            h_state = torch.cat((h_state, torch.unsqueeze(self.saved_lstm[user][1], dim=0)), dim=0)
-            c_state = torch.cat((c_state, torch.unsqueeze(self.saved_lstm[user][2], dim=0)), dim=0)
-        return output, (ctxt_vector, h_state, c_state)
-
-    def update_state(self, ctxt_vectors, h_states, c_states):
-        ctxt_vectors = ctxt_vectors.data
-        h_states = torch.transpose(h_states.data, 0, 1)
-        c_states = torch.transpose(c_states.data, 0, 1)
-        for usr, ctxt_v, h_state, c_state in zip(
-            self.users_ge_num_steps[: self.mb_size], ctxt_vectors, h_states, c_states
-        ):
-            self.saved_lstm[usr] = (ctxt_v, h_state, c_state)
-
-
-class TieredTransformerBatcher(OnlineLMBatcher):
-    def __init__(
-        self,
-        filepaths,
-        sentence_length,
-        model_dim,
-        context_model_dim,
-        skipsos,
-        jagged,
-        bidir,
-        context_input_dimension,
-        shift_window=500,
-        batch_size=100,
-        num_steps=5,
-        delimiter=" ",
-        skiprows=0,
-    ):
-        super().__init__(
-            filepaths,
-            sentence_length,
-            skipsos,
-            jagged,
-            bidir,
-            batch_size=batch_size,
-            num_steps=num_steps,
-            delimiter=delimiter,
-            skiprows=skiprows,
-        )
-        # the list of users whose saved log lines are greater than or equal to the self.num_steps
-        self.model_dim = model_dim 
-        self.context_model_dim = context_model_dim
-        self.context_input_dimension = context_input_dimension
-        self.shift_window = shift_window
-        self.stay_cuda = []
-
-    def init_saved_model(self, user):
-        self.saved_ctxt[user] = [torch.zeros(self.context_model_dim), torch.tensor([]), 0]
-
-    def gen_datadict(self, batch, endx, endt, model_info):
-        history = model_info[0]
-        history_length = model_info[1]
-        datadict = {
-            "line": batch[:, :, 0],
-            "second": batch[:, :, 1],
-            "day": batch[:, :, 2],
-            "user": batch[:, :, 3],
-            "red": batch[:, :, 4],
-            "input": batch[:, :, 5 + self.jagged + self.skipsos : endx],
-            "target": batch[:, :, 6 + self.jagged + self.skipsos : endt],
-            # "context_vector": ctx_vector,
-            "history": history,
-            "history_length": history_length,
-        }
-        if self.using_cuda:
-            datadict["input"] = datadict["input"].cuda()
-            datadict["target"] = datadict["target"].cuda()
-            datadict["context_vector"] = datadict["context_vector"].cuda()
-            datadict["history"] = datadict["history"].cuda()
-        return datadict
-
-    def load_lines(self):
-        output = []
-        hist_lst = []
-        hist_lengths = []
-        hist_dimension = 0
-        ctxt_vector = torch.tensor([])
-        history = torch.tensor([])
-        self.current_batch_usr = self.users_ge_num_steps[: self.mb_size]
-        # ctxt_vector2 = self.saved_ctxt_vec_tensor[torch.tensor(self.current_batch_usr)]
-        history2 = self.saved_ctxt_history_tensor[torch.tensor(self.current_batch_usr)]
-        hist_lengths2 = self.saved_ctxt_history_length[torch.tensor(self.current_batch_usr)]
-        for user in self.current_batch_usr:
-            output.append(self.user_logs[user][0 : self.num_steps])
-=======
             X = (X[0].cuda(), X[1].cuda())
             Y = Y.cuda()
             if M is not None:
@@ -591,7 +477,6 @@
             # Add user's lines to the batch
             batch_data.append(self.user_logs[user][0 : self.num_steps])
             # Update user's saved lines
->>>>>>> a5230306
             self.user_logs[user] = self.user_logs[user][self.num_steps :]
             # Remove user from list if it now doesn't have enough lines left to be used in another batch
             if len(self.user_logs[user]) < self.num_steps:
