--- conflicted
+++ resolved
@@ -43,10 +43,6 @@
     """
     return "0 " + " ".join([str(ord(c) - 30) for c in string]) + " 1 " + " ".join(["0"] * pad_len) + "\n"
 
-<<<<<<< HEAD
-class LogDataset():
-    def __init__(self, filepaths, bidirectional, skipsos, jagged, sentence_length, delimiter=' '):
-=======
 
 def parse_file(datafile, jag, bidir, skipsos, delimiter=' '):
 
@@ -128,10 +124,9 @@
         return parse_file(datafile, jag, bidir, skipsos)
 
 
-class LogDataSet(Dataset):
+class LogDataset():
 
     def __init__(self, filepaths, bidirectional, skipsos, jagged, delimiter=' ') -> None:
->>>>>>> c6274a38
         super().__init__()
         self.delimiter = delimiter
 
@@ -142,121 +137,37 @@
         if isinstance(filepaths, str):
             filepaths = [filepaths]
         self.filepaths = filepaths
-<<<<<<< HEAD
-        self.datafile_lengths = []
-
-    def read_lines(self, parse=True):
-        # Reads in lines from the datafiles. If parse=True, also parses them into the
-        # format used by the model
-        for i, datafile in enumerate(self.filepaths):
-            self.datafile_lengths.append(0)
-            with open(datafile, 'r') as f:
-                for line in f:
-                    self.datafile_lengths[i] += 1
-                    if parse:
-                        yield self.parse_line(line, datafile)
-                    else:
-                        yield line
-
-    def parse_line(self, line, datafile='None'):
-        # Parses a line into the format used by the model. Called from read_lines() if parse=True
-        split_line = line.strip().split(self.delimiter)
-        split_line = [int(x) for x in split_line]
-        data = torch.LongTensor(split_line)
-
-        endx = data.shape[0] - int(not self.bidir)
-        endt = data.shape[0] - int(self.bidir)
-
-        datadict = {
-            'dayfile':  datafile,
-            'line':     data[0],
-            'second':   data[1],
-            'day':      data[2],
-            'user':     data[3],
-            'red':      data[4],
-            'x':        data[(5+self.jag+self.skipsos):endx],
-            't':        data[(6+self.jag+self.skipsos):endt]
-        }
-
-        if self.jag:
-            datadict['length'] = data[5]
-            if self.bidir:
-                datadict['t'] = datadict['t'].clone().detach()
-                # Mask out the last token of the target sequence
-                datadict['t'][data[5]-1] = 0
-                # include eos token in length
-                datadict['length'] += 1
-            datadict['mask'] = get_mask(
-                datadict['length']-2*self.bidir-int(self.skipsos), self.sentence_length-2*self.bidir)
-            assert datadict['length'] <= datadict['x'].shape[-1], 'Sequence found greater than num_tokens_predicted'
-            assert datadict['length'] > 0, \
-                'Sequence lengths must be greater than zero.' \
-                f'Found zero length sequence in datadict["lengths"]: {datadict["lengths"]}'
-
-        return datadict
+
 
 class MapLogDataset(LogDataset, Dataset):
-    def __init__(self, filepaths, bidirectional, skipsos, jagged, sentence_length, delimiter=' ') -> None:
-        super().__init__(filepaths, bidirectional, skipsos, jagged, sentence_length, delimiter)
+    def __init__(self, filepaths, bidirectional, skipsos, jagged, delimiter=' ') -> None:
+        super().__init__(filepaths, bidirectional, skipsos, jagged, delimiter)
 
         self.loglines = []
-        self.loglines.extend(self.read_lines(parse=False))
-=======
-
-        self.loglines = []
-
         iterator = parse_multiple_files(
             self.filepaths, jagged, bidirectional, skipsos)
 
         self.loglines.extend(iterator)
 
     def __getitem__(self, index):
-        return self.loglines[index]
+        log_line = self.loglines[index]
+        parsed_line = log_line
+        #parsed_line = self.parse_line(log_line)
+        return parsed_line
 
     def __len__(self):
         return len(self.loglines)
 
-
-class IterableLogDataSet(IterableDataset):
-
+class IterableLogDataset(LogDataset, IterableDataset):
     def __init__(self, filepaths, bidirectional, skipsos, jagged, delimiter=' ') -> None:
-        super().__init__()
-        self.delimiter = delimiter
-
-        self.skipsos = skipsos
-        self.jag = jagged
-        self.bidir = bidirectional
->>>>>>> c6274a38
-
-    def __getitem__(self, index):
-        log_line = self.loglines[index]
-        for i in range(len(self.filepaths)):
-            index -= self.datafile_lengths[i]
-            if index < 0:
-                datafile = self.filepaths[i]
-                break
-
-<<<<<<< HEAD
-        parsed_line = self.parse_line(log_line, datafile)
-        return parsed_line
-
-    def __len__(self):
-        return len(self.loglines)
-
-class IterableLogDataset(LogDataset, IterableDataset):
-    def __init__(self, filepaths, bidirectional, skipsos, jagged, sentence_length, delimiter=' ') -> None:
-        super().__init__(filepaths, bidirectional, skipsos, jagged, sentence_length, delimiter)
-
-    def __iter__(self):
-        return self.read_lines(parse=True)
-=======
+        super().__init__(filepaths, bidirectional, skipsos, jagged, delimiter)
+
     def __iter__(self):
         return parse_multiple_files(self.filepaths, self.jag, self.bidir, self.skipsos)
->>>>>>> c6274a38
 
 
 def load_data_tiered(data_folder, train_files, test_files, batch_size, bidir, skipsos, jagged, sentence_length, num_steps, context_layers):
-    def create_data_loader(filepath):
+    def create_tiered_data_loader(filepath):
         data_handler = OnlineLMBatcher(filepath,
                                        sentence_length,
                                        context_layers,
@@ -269,28 +180,17 @@
         return data_handler
     filepaths_train = [path.join(data_folder, f) for f in train_files]
     filepaths_eval = [path.join(data_folder, f) for f in test_files]
-    train_loader = create_data_loader(filepaths_train)
-    test_loader = create_data_loader(filepaths_eval)
+    train_loader = create_tiered_data_loader(filepaths_train)
+    test_loader = create_tiered_data_loader(filepaths_eval)
     return train_loader, test_loader
 
 
-<<<<<<< HEAD
-def load_data(data_folder, train_files, test_files, batch_size, bidir, skipsos, jagged, sentence_length, shuffle_train_data = True):
-    def create_data_loader(filepath, shuffle=False):
-        if shuffle:
-            dataset = MapLogDataset(filepath, bidir, skipsos, jagged, sentence_length)
-        else:
-            dataset = IterableLogDataset(
-                filepath, bidir, skipsos, jagged, sentence_length)
-        data_handler = DataLoader(dataset, batch_size=batch_size, shuffle=shuffle)
-        return data_handler
-=======
 def create_data_loader(filepath, batch_size, bidir, skipsos, jagged, max_len, shuffle=False):
     if shuffle:
-        dataset = LogDataSet(filepath, bidir, skipsos,
+        dataset = MapLogDataset(filepath, bidir, skipsos,
                              jagged, max_len)
     else:
-        dataset = IterableLogDataSet(
+        dataset = IterableLogDataset(
             filepath, bidir, skipsos, jagged, max_len)
 
     collate = partial(collate_fn, jagged=jagged)
@@ -301,7 +201,6 @@
 
 def load_data(data_folder, train_files, test_files, batch_size, bidir, skipsos, jagged, sentence_length, shuffle_train_data=True):
 
->>>>>>> c6274a38
     filepaths_train = [path.join(data_folder, f) for f in train_files]
     filepaths_eval = [path.join(data_folder, f) for f in test_files]
     train_loader = create_data_loader(filepaths_train, batch_size, bidir, skipsos, jagged, sentence_length, shuffle_train_data)
