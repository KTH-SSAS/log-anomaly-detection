--- conflicted
+++ resolved
@@ -461,8 +461,9 @@
         ctxt_vectors = ctxt_vectors.data
         h_states = torch.transpose(h_states.data, 0, 1)
         c_states = torch.transpose(c_states.data, 0, 1)
-<<<<<<< HEAD
-        for usr, ctxt_v, h_state, c_state in zip(self.users_ge_num_steps[:self.mb_size], ctxt_vectors, h_states, c_states):
+        for usr, ctxt_v, h_state, c_state in zip(
+            self.users_ge_num_steps[: self.mb_size], ctxt_vectors, h_states, c_states
+        ):
             self.saved_lstm[usr] = (ctxt_v, h_state, c_state)
 
 
@@ -571,8 +572,8 @@
                                 'day': batch[:, :, 2],
                                 'user': batch[:, :, 3],
                                 'red': batch[:, :, 4],
-                                'x': batch[:, :, 5 + self.jagged + self.skipsos:endx],
-                                't': batch[:, :, 6 + self.jagged + self.skipsos:endt],
+                                'input': batch[:, :, 5 + self.jagged + self.skipsos:endx],
+                                'target': batch[:, :, 6 + self.jagged + self.skipsos:endt],
                                 'context_vector': ctxt_vector,
                                 'history': history,
                                 'history_length': history_length
@@ -644,10 +645,4 @@
             remove_usr.append(usr)
         for usr in remove_usr:
             if len(self.user_logs[usr]) < self.num_steps:
-                self.users_ge_num_steps.remove(usr)
-=======
-        for usr, ctxt_v, h_state, c_state in zip(
-            self.users_ge_num_steps[: self.mb_size], ctxt_vectors, h_states, c_states
-        ):
-            self.saved_lstm[usr] = (ctxt_v, h_state, c_state)
->>>>>>> 2008fc46
+                self.users_ge_num_steps.remove(usr)