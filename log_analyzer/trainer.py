import torch
from torch.functional import split
import torch.nn as nn
from log_analyzer.model.lstm import Fwd_LSTM, Bid_LSTM, Tiered_LSTM
import log_analyzer.model.auxiliary as auxiliary


class Trainer():  # TODO name this something more descriptive, it might be used as a wrapper around both transformer/LSTM

    def __init__(self, args, conf, checkpoint_dir, data_handler = None, lr=1e-3, step_size=20, gamma=0.99, patience=20, verbose=False):

        # Check GPU
        self.cuda = torch.cuda.is_available()

        self.jagged = args.jagged
        self.tiered = args.tiered
        self.data_handler = data_handler

        # Select a model
        if args.tiered:
            self.model =  Tiered_LSTM(args.lstm_layers, args.context_layers, conf['token_set_size'], args.embed_dim, jagged = args.jagged, bid = args.bidirectional)
        else:
            if args.bidirectional:
                model = Bid_LSTM
            else:
                model = Fwd_LSTM

            # Create a model
            self.model = model(
                args.lstm_layers, conf['token_set_size'], args.embed_dim, jagged=args.jagged)
        if self.cuda:
            self.model.cuda()

        # Create settings for training.
<<<<<<< HEAD
        self.criterion = nn.CrossEntropyLoss(ignore_index=0, reduction='none')
=======
        self.criterion = nn.CrossEntropyLoss(reduction='none', ignore_index=0)
>>>>>>> 31edda5d
        self.early_stopping = auxiliary.EarlyStopping(
            patience=patience, verbose=verbose, path=checkpoint_dir)
        self.optimizer = torch.optim.Adam(self.model.parameters(), lr=lr)
        self.scheduler = torch.optim.lr_scheduler.StepLR(
            self.optimizer, step_size=step_size, gamma=gamma)

    def compute_loss(self, X, Y, lengths, mask, ctxt_vector, ctxt_hidden, ctxt_cell):
        """Computes the loss for the given input."""
        if self.tiered: # For tiered model. 
            loss = 0
            output, ctxt_vector, ctxt_h, ctxt_c = self.model(X, ctxt_vector, ctxt_hidden, ctxt_cell, lengths = lengths)    
            self.data_handler.update_state(ctxt_vector, ctxt_h, ctxt_c)
            for i, (step_output, true_y) in enumerate(zip(output, Y)): # output (num_steps x batch x length x embedding dimension)  Y (num_steps x batch x length)
                if self.jagged: # On notebook, I checked it with forward LSTM and word tokenization. Further checks have to be done... 
<<<<<<< HEAD
                    token_losses = self.criterion(step_output.transpose(1, 2), true_y[:,:max(lengths[i])])
                    masked_losses = token_losses * mask[i][:,:max(lengths[i])]
                    line_losses = torch.sum(masked_losses, dim = 1)
                else:
                    token_losses = self.criterion(step_output.transpose(1, 2), true_y)
=======
                    token_losses = self.criterion(output.transpose(1, 2), Y[:,:max(lengths)])
                    masked_losses = token_losses * M
                    line_losses = torch.sum(masked_losses, dim = 1)
                else:
                    token_losses = self.criterion(output.transpose(1, 2), Y)
>>>>>>> 31edda5d
                    line_losses = torch.mean(token_losses, dim = 1)
                step_loss = torch.mean(line_losses, dim = 0)
                loss += step_loss
        else: # For non-tiered models.
            output, lstm_out, hx = self.model(X, lengths=lengths)
            if self.jagged:
                token_losses = self.criterion(output.transpose(1, 2), Y[:,:max(lengths)])
                masked_losses = token_losses * mask[:,:max(lengths)]
                line_losses = torch.sum(masked_losses, dim=1)
            else:
                token_losses = self.criterion(output.transpose(1, 2), Y)
                line_losses = torch.mean(token_losses, dim=1)
            loss = torch.mean(line_losses, dim=0)

        return loss

    def split_batch(self, batch):
        """Splits a batch into variables containing relevant data."""
        X = batch['x']
        Y = batch['t']
        if self.jagged:
            L = batch['length']
            M = batch['mask']
        else:
            L = None
            M = None
        if self.tiered:
            C_V =  batch['context_vector']
            C_H = batch['c_state_init']
            C_C = batch['h_state_init']
        else:
            C_V = None
            C_H = None
            C_C = None
        if self.cuda:
            X = X.cuda()
            Y = Y.cuda()
            if self.jagged:
                L = L.cuda()
                M = M.cuda()
            if self.tiered:
                C_V = C_V.cuda()
                C_H = C_H.cuda()
                C_C = C_C.cuda()

        return X, Y, L, M, C_V, C_H, C_C

    def train_step(self, batch):
        """Defines a single training step. Feeds data through the model, computes the loss and makes an optimization step."""

        self.model.train()
        self.optimizer.zero_grad()

        X, Y, L, M, C_V, C_H, C_C = self.split_batch(batch)

        loss = self.compute_loss(X, Y, lengths=L, mask=M, ctxt_vector = C_V, ctxt_hidden = C_H, ctxt_cell = C_C)

        loss.backward()
        self.optimizer.step()
        self.scheduler.step()

        self.early_stopping(loss, self.model)

        return loss, self.early_stopping.early_stop

    def eval_step(self, batch):
        """Defines a single evaluation step. Feeds data through the model and computes the loss."""
        # TODO add more metrics, like perplexity.
        self.model.eval()

        X, Y, L, M, C_V, C_H, C_C = self.split_batch(batch)

        token_losses = self.compute_loss(X, Y, lengths=L, mask=M, ctxt_vector = C_V, ctxt_hidden = C_H, ctxt_cell = C_C)

        return token_losses<|MERGE_RESOLUTION|>--- conflicted
+++ resolved
@@ -32,11 +32,7 @@
             self.model.cuda()
 
         # Create settings for training.
-<<<<<<< HEAD
-        self.criterion = nn.CrossEntropyLoss(ignore_index=0, reduction='none')
-=======
         self.criterion = nn.CrossEntropyLoss(reduction='none', ignore_index=0)
->>>>>>> 31edda5d
         self.early_stopping = auxiliary.EarlyStopping(
             patience=patience, verbose=verbose, path=checkpoint_dir)
         self.optimizer = torch.optim.Adam(self.model.parameters(), lr=lr)
@@ -51,19 +47,11 @@
             self.data_handler.update_state(ctxt_vector, ctxt_h, ctxt_c)
             for i, (step_output, true_y) in enumerate(zip(output, Y)): # output (num_steps x batch x length x embedding dimension)  Y (num_steps x batch x length)
                 if self.jagged: # On notebook, I checked it with forward LSTM and word tokenization. Further checks have to be done... 
-<<<<<<< HEAD
                     token_losses = self.criterion(step_output.transpose(1, 2), true_y[:,:max(lengths[i])])
                     masked_losses = token_losses * mask[i][:,:max(lengths[i])]
                     line_losses = torch.sum(masked_losses, dim = 1)
                 else:
                     token_losses = self.criterion(step_output.transpose(1, 2), true_y)
-=======
-                    token_losses = self.criterion(output.transpose(1, 2), Y[:,:max(lengths)])
-                    masked_losses = token_losses * M
-                    line_losses = torch.sum(masked_losses, dim = 1)
-                else:
-                    token_losses = self.criterion(output.transpose(1, 2), Y)
->>>>>>> 31edda5d
                     line_losses = torch.mean(token_losses, dim = 1)
                 step_loss = torch.mean(line_losses, dim = 0)
                 loss += step_loss
