from pathlib import Path

import torch
from torch.cuda.amp.grad_scaler import GradScaler

from log_analyzer.application import Application
from log_analyzer.config import TrainerConfig
from log_analyzer.model import early_stopping
from log_analyzer.model.lstm import LogModel


def calculate_gradient_norm(model: torch.nn.Module):
    parameters = [p for p in model.parameters() if p.grad is not None]
    total_norm: torch.Tensor = torch.norm(
<<<<<<< HEAD
        torch.stack([torch.norm(p.grad.detach(), 2) for p in parameters]), 2,
=======
        torch.stack([torch.norm(p.grad.detach(), 2) for p in parameters]),
        2,
>>>>>>> d31b87e1
    )
    return total_norm.item()


class Trainer:
    def __init__(self, config: TrainerConfig, model: LogModel, checkpoint_dir: Path):

        self.config = config
        # Ensure gradient_accumulation is at least 1
        self.config.gradient_accumulation = max(self.config.gradient_accumulation, 1)

        self.model = model

        self.accumulated_steps = 0

        # Check GPU
        self.using_cuda = Application.instance().using_cuda

        self.checkpoint_dir: Path = checkpoint_dir

        if self.using_cuda:
            self.model.cuda()

        # Create settings for training.
        self.earlystopping = early_stopping.EarlyStopping(patience=config.early_stop_patience, path=checkpoint_dir)
        self.optimizer = torch.optim.Adam(self.model.parameters(), lr=config.learning_rate)
        self.scheduler = torch.optim.lr_scheduler.StepLR(
            self.optimizer, step_size=config.scheduler_step_size, gamma=config.scheduler_gamma,
        )
        self.use_scheduler = bool(config.scheduler_step_size)
        if self.config.mixed_precision:
            self.scaler: GradScaler = torch.cuda.amp.GradScaler()

    def early_stopping(self, val_loss):
        """Performs early stopping check after validation, if enabled."""
        if self.config.early_stopping:
            self.earlystopping(val_loss, self.model)

    def optimizer_step(self, loss: torch.Tensor):
        """Performs one step of optimization on the given loss."""
        using_mp = self.config.mixed_precision
        if using_mp:
            self.scaler.scale(loss).backward()
        else:
            loss.backward()

        gradient_norm = calculate_gradient_norm(self.model)

        self.accumulated_steps = (self.accumulated_steps + 1) % self.config.gradient_accumulation
        if self.accumulated_steps == 0:
            if using_mp:
                self.scaler.step(self.optimizer)
                self.scaler.update()
            else:
                self.optimizer.step()
            self.optimizer.zero_grad()

        if self.use_scheduler:
            self.scheduler.step()

        return gradient_norm

    def load_model_weights(self, file_pointer):
        state_dict = torch.load(file_pointer)
        self.model.load_state_dict(state_dict)

    def train_step(self, split_batch, validation=False):
        """Defines a single training step.

        Feeds data through the model, computes the loss and makes an
        optimization step.

        split_batch: should contain X, Y, L, M
            X: input
            Y: target
            L: sequence lengths
            M: sequence masks

        validation: if set to True no backprop will be performed
        """
        X = split_batch["X"]
        Y = split_batch["Y"]
        L = split_batch["L"]
        M = split_batch["M"]

        if not validation:
            self.model.train()
            self.optimizer.zero_grad()
        else:
            self.model.eval()

        if self.config.mixed_precision:
            with torch.cuda.amp.autocast():
                # Apply the model to input to produce the output, provide targets to receive loss
                _, loss = self.model(X, lengths=L, mask=M, targets=Y)
        else:
            # Apply the model to input to produce the output, provide targets to receive loss
            _, loss = self.model(X, lengths=L, mask=M, targets=Y)

        # Take an optimization step based on the loss
        gradient_norm = self.optimizer_step(loss) if not validation else 0.0

        return loss, gradient_norm, self.earlystopping.early_stop<|MERGE_RESOLUTION|>--- conflicted
+++ resolved
@@ -12,12 +12,8 @@
 def calculate_gradient_norm(model: torch.nn.Module):
     parameters = [p for p in model.parameters() if p.grad is not None]
     total_norm: torch.Tensor = torch.norm(
-<<<<<<< HEAD
-        torch.stack([torch.norm(p.grad.detach(), 2) for p in parameters]), 2,
-=======
         torch.stack([torch.norm(p.grad.detach(), 2) for p in parameters]),
         2,
->>>>>>> d31b87e1
     )
     return total_norm.item()
 
