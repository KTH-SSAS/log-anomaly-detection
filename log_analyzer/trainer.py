import torch
from torch.functional import split
import torch.nn as nn
from log_analyzer.model.lstm import Fwd_LSTM, Bid_LSTM, Tiered_LSTM
import log_analyzer.model.auxiliary as auxiliary


class Trainer():  # TODO name this something more descriptive, it might be used as a wrapper around both transformer/LSTM

    def __init__(self, args, conf, checkpoint_dir, data_handler=None, lr=1e-3, step_size=20, gamma=0.99, patience=20, verbose=False):

        # Check GPU
        self.cuda = torch.cuda.is_available()

        self.jagged = args.jagged
        self.tiered = args.tiered
        self.data_handler = data_handler

        # Select a model
        if args.tiered:
            self.model = Tiered_LSTM(args.lstm_layers, args.context_layers,
                                     conf['token_set_size'], args.embed_dim, jagged=args.jagged, bid=args.bidirectional)
        else:
            if args.bidirectional:
                model = Bid_LSTM
            else:
                model = Fwd_LSTM

            # Create a model
            self.model = model(
                args.lstm_layers, conf['token_set_size'], args.embed_dim, jagged=args.jagged)
        if self.cuda:
            self.model.cuda()

        # Create settings for training.
        self.criterion = nn.CrossEntropyLoss(reduction='none', ignore_index=0)
        self.early_stopping = auxiliary.EarlyStopping(
            patience=patience, verbose=verbose, path=checkpoint_dir)
        self.optimizer = torch.optim.Adam(self.model.parameters(), lr=lr)
        self.scheduler = torch.optim.lr_scheduler.StepLR(
            self.optimizer, step_size=step_size, gamma=gamma)

    def compute_loss(self, X, Y, lengths, mask, ctxt_vector, ctxt_hidden, ctxt_cell):
        """Computes the loss for the given input."""
        if self.tiered:  # For tiered model.
            loss = 0
            output, ctxt_vector, ctxt_h, ctxt_c = self.model(
                X, ctxt_vector, ctxt_hidden, ctxt_cell, lengths=lengths)
            self.data_handler.update_state(ctxt_vector, ctxt_h, ctxt_c)
            # output (num_steps x batch x length x embedding dimension)  Y (num_steps x batch x length)
            for i, (step_output, true_y) in enumerate(zip(output, Y)):
                if self.jagged:  # On notebook, I checked it with forward LSTM and word tokenization. Further checks have to be done...
                    token_losses = self.criterion(
                        step_output.transpose(1, 2), true_y[:, :max(lengths[i])])
                    masked_losses = token_losses * mask[i][:, :max(lengths[i])]
                    line_losses = torch.sum(masked_losses, dim=1)
                else:
                    token_losses = self.criterion(
                        step_output.transpose(1, 2), true_y)
                    line_losses = torch.mean(token_losses, dim=1)
                step_loss = torch.mean(line_losses, dim=0)
                loss += step_loss
<<<<<<< HEAD
            loss /= len(X)
        else: # For non-tiered models.
=======
        else:  # For non-tiered models.
>>>>>>> 64b76c4a
            output, lstm_out, hx = self.model(X, lengths=lengths)
            if self.jagged:
                token_losses = self.criterion(
                    output.transpose(1, 2), Y[:, :max(lengths)])
                masked_losses = token_losses * mask[:, :max(lengths)]
                line_losses = torch.sum(masked_losses, dim=1)
            else:
                token_losses = self.criterion(output.transpose(1, 2), Y)
                line_losses = torch.mean(token_losses, dim=1)
            loss = torch.mean(line_losses, dim=0)

        return loss

    def split_batch(self, batch):
        """Splits a batch into variables containing relevant data."""
        X = batch['x']
        Y = batch['t']
        if self.jagged:
            L = batch['length']
            M = batch['mask']
        else:
            L = None
            M = None
        if self.tiered:
            C_V = batch['context_vector']
            C_H = batch['c_state_init']
            C_C = batch['h_state_init']
        else:
            C_V = None
            C_H = None
            C_C = None
        if self.cuda:
            X = X.cuda()
            Y = Y.cuda()
            if self.jagged:
                L = L.cuda()
                M = M.cuda()
            if self.tiered:
                C_V = C_V.cuda()
                C_H = C_H.cuda()
                C_C = C_C.cuda()

        return X, Y, L, M, C_V, C_H, C_C

    def train_step(self, batch):
        """Defines a single training step. Feeds data through the model, computes the loss and makes an optimization step."""

        self.model.train()
        self.optimizer.zero_grad()

        X, Y, L, M, C_V, C_H, C_C = self.split_batch(batch)

        loss = self.compute_loss(
            X, Y, lengths=L, mask=M, ctxt_vector=C_V, ctxt_hidden=C_H, ctxt_cell=C_C)

        loss.backward()
        self.optimizer.step()
        self.scheduler.step()

        self.early_stopping(loss, self.model)

        return loss, self.early_stopping.early_stop

    def eval_step(self, batch):
        """Defines a single evaluation step. Feeds data through the model and computes the loss."""
        # TODO add more metrics, like perplexity.
        self.model.eval()

        X, Y, L, M, C_V, C_H, C_C = self.split_batch(batch)

        token_losses = self.compute_loss(
            X, Y, lengths=L, mask=M, ctxt_vector=C_V, ctxt_hidden=C_H, ctxt_cell=C_C)

        return token_losses<|MERGE_RESOLUTION|>--- conflicted
+++ resolved
@@ -60,12 +60,8 @@
                     line_losses = torch.mean(token_losses, dim=1)
                 step_loss = torch.mean(line_losses, dim=0)
                 loss += step_loss
-<<<<<<< HEAD
             loss /= len(X)
-        else: # For non-tiered models.
-=======
         else:  # For non-tiered models.
->>>>>>> 64b76c4a
             output, lstm_out, hx = self.model(X, lengths=lengths)
             if self.jagged:
                 token_losses = self.criterion(
