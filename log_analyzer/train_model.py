import logging
import os
import random
from argparse import ArgumentParser

import numpy as np
import torch

import wandb
from log_analyzer.application import Application
from log_analyzer.train_loop import eval_model, init_from_args, train_model


def prepare_args():
    parser = ArgumentParser()
    parser.add_argument("model_type", choices=["lstm", "tiered-lstm", "transformer", "tiered-transformer"])
    parser.add_argument(
<<<<<<< HEAD
        "--model-type",
        choices=["lstm", "tiered-lstm", "transformer", "tiered-transformer", "multiline-transformer"],
        required=True,
=======
        "tokenization",
        type=str,
        help="Tokenization method",
        choices=["word-field", "word-global", "char"],
>>>>>>> 2961eb74
    )
    parser.add_argument("-mc", "--model-config", type=str, help="Model configuration file.", required=True)
    parser.add_argument(
        "-cf",
        "--counts-file",
        type=str,
        help="Path to field counts file. Required for field tokenization and tiered models.",
        required=False,
    )
    parser.add_argument("-df", "--data-folder", type=str, help="Path to data files.", required=True)
    parser.add_argument("-tc", "--trainer-config", type=str, help="Trainer configuration file.", required=True)
    parser.add_argument("--load-model", type=str, help="Path to saved model for initialization.", dest="saved_model")
    parser.add_argument("--eval-only", action="store_true", help="Skip training and only run evaluator.")
    parser.add_argument(
        "--bidir",
        dest="bidirectional",
        action="store_true",
        help="Use model in bidirectional mode. Only applies to lower level models when using tiered architectures.",
    )
    parser.add_argument("--model-dir", type=str, help="Directory to save stats and checkpoints to", default="runs")
    parser.add_argument(
        "--no-eval-model",
        action="store_true",
        help="Including this option will skip running the model through standard"
        "evaluation and returning appropriate metrics and plots.",
    )
    parser.add_argument(
        "--wandb-sync", action="store_true", help="Including this option will sync the wandb data with the cloud."
    )
    parser.add_argument("-v", "--verbose", action="store_true")
    parser.add_argument("--use-cuda", action="store_true", help="Use CUDA acceleration for training.")
    args = parser.parse_args()
    return args


def set_seeds(seed):
    random.seed(seed)
    np.random.seed(seed)
    torch.manual_seed(seed)
    return seed


def main():
    # Initialize seeds
    set_seeds(22)

    args = prepare_args()

    if ("tiered" in args.model_type or "word" in args.tokenization) and args.counts_file is None:
        raise Exception("No field counts file was supplied!.")

    #  Start a W&B run

    os.environ["WANDB_MODE"] = "online" if args.wandb_sync else "offline"

    wandb.init(project="logml", entity="log-data-ml", config=vars(args))
    wandb_initalized = True

    if args.use_cuda and not torch.cuda.is_available():
        print("CUDA not available. Ignoring the --cuda option.")
        using_cuda = False
    else:
        using_cuda = args.use_cuda

    Application(cuda=using_cuda, wandb=wandb_initalized)

    if args.verbose:
        log_level = "DEBUG"
    else:
        log_level = "INFO"

    logging.basicConfig(level=log_level)

    # Create the trainer+model
    trainer, evaluator, train_loader, val_loader, test_loader = init_from_args(args)

    # If provided, load weights from file:
    if args.saved_model is not None:
        with open(args.saved_model, "rb") as f:
            logging.info("Loading weights from %s", args.saved_model)
            trainer.load_model_weights(f)

    # Train the model
    if not args.eval_only:
        train_model(trainer, train_loader, val_loader)
    # Test the model
    eval_model(evaluator, test_loader, store_eval_data=(not args.no_eval_model), model_file_name=args.saved_model)

    # Perform standard evaluation on the model
    if Application.instance().wandb_initialized and not args.no_eval_model:
        evaluator.run_all()


if __name__ == "__main__":
    main()<|MERGE_RESOLUTION|>--- conflicted
+++ resolved
@@ -13,18 +13,12 @@
 
 def prepare_args():
     parser = ArgumentParser()
-    parser.add_argument("model_type", choices=["lstm", "tiered-lstm", "transformer", "tiered-transformer"])
+    parser.add_argument("model_type", choices=["lstm", "tiered-lstm", "transformer", "tiered-transformer", "multiline-transformer"])
     parser.add_argument(
-<<<<<<< HEAD
-        "--model-type",
-        choices=["lstm", "tiered-lstm", "transformer", "tiered-transformer", "multiline-transformer"],
-        required=True,
-=======
         "tokenization",
         type=str,
         help="Tokenization method",
-        choices=["word-field", "word-global", "char"],
->>>>>>> 2961eb74
+        choices=["word-field", "word-global", "char", "sentence"],
     )
     parser.add_argument("-mc", "--model-config", type=str, help="Model configuration file.", required=True)
     parser.add_argument(
