--- conflicted
+++ resolved
@@ -18,11 +18,7 @@
         "tokenization",
         type=str,
         help="Tokenization method",
-<<<<<<< HEAD
-        choices=["word-field", "word-global", "char", "sentence"],
-=======
-        choices=["word-fields", "word-global", "word-merged", "char"],
->>>>>>> 2313da43
+        choices=["word-fields", "word-global", "word-merged", "char", "sentence"],
     )
     parser.add_argument("-mc", "--model-config", type=str, help="Model configuration file.", required=True)
     parser.add_argument(
