# LSTM LM model
from log_analyzer.config.config import Config
from log_analyzer.model.attention import SelfAttention
from log_analyzer.model.model_util import initialize_weights
from log_analyzer.config.model_config import LSTMConfig, TieredLSTMConfig
import torch
import torch.nn as nn
import numpy as np
from collections import OrderedDict
from torch.nn.utils.rnn import pack_padded_sequence, pad_packed_sequence
<<<<<<< HEAD
=======
from torch.nn.init import xavier_normal_, kaiming_normal_, calculate_gain
from log_analyzer.application import Application

def truncated_normal_(tensor, mean=0, std=1):
    size = tensor.shape
    tmp = tensor.new_empty(size + (4,)).normal_()
    valid = (tmp < 2) & (tmp > -2)
    ind = valid.max(-1, keepdim=True)[1]
    tensor.data.copy_(tmp.gather(-1, ind).squeeze(-1))
    tensor.data.mul_(std).add_(mean)
    return tensor


def initialize_weights(net, initrange=1.0, distribution="truncated"):
    """Initializes the weights of the network using the given distribution
    Distribtuion can be either 'truncated', 'xavier', or 'kaiming"""
    if distribution == "xavier":
        dist_func = lambda x: xavier_normal_(x, gain=calculate_gain("relu"))
    elif distribution == "kaiming":
        dist_func = lambda x: kaiming_normal_(x, nonlinearity="relu")
    else:
        # Default to truncated normal
        dist_func = lambda x: truncated_normal_(x, mean=0.0, std=1)
    for m in net.modules():
        if isinstance(m, nn.Linear):
            m_initrange = initrange * 1.0/np.sqrt(m.weight.data.shape[1])
            m.weight.data = m_initrange * \
                dist_func(m.weight.data)
            if m.bias is not None:
                m.bias.data.zero_()
        elif isinstance(m, nn.Embedding):
            dist_func(m.weight.data)
>>>>>>> 022c50ce


class LogModel(nn.Module):
    def __init__(self, config: Config):
        super().__init__()
        self.config: Config = config


class LSTMLanguageModel(LogModel):

    def __init__(self, config: LSTMConfig):
        super().__init__(config)

        self.config = config
        # Parameter setting
        self.tiered = None

        # Layers
        self.embeddings = nn.Embedding(config.vocab_size, config.embedding_dim)
        self.stacked_lstm = nn.LSTM(config.input_dim, config.layers[0], len(
            config.layers), batch_first=True, bidirectional=self.bidirectional)

        fc_input_dim = config.layers[-1]
        if self.bidirectional:  # If LSMTM is bidirectional, its output hidden states will be twice as large
            fc_input_dim *= 2
        # If LSTM is using attention, its hidden states will be even wider.
        if config.attention_type is not None:
            if config.sequence_length is not None:
                seq_len = config.sequence_length
                seq_len = seq_len-2 if self.bidirectional else seq_len
            else:
                seq_len = None
            self.attention = SelfAttention(
                fc_input_dim, config.attention_dim, attention_type=config.attention_type, seq_len=seq_len)
            fc_input_dim *= 2
        else:
            self.attention = None

        self.hidden2tag = nn.Linear(fc_input_dim, config.vocab_size)

        # Weight initialization
        initialize_weights(self)

    @property
    def bidirectional(self):
        raise NotImplementedError(
            "Bidirectional property has to be set in child class.")

    def forward(self, sequences, lengths=None, context_vectors=None):
        # batch size, sequence length, embedded dimension
        x_lookups = self.embeddings(sequences)
        if self.tiered:
            cat_x_lookups = torch.Tensor([])
            if Application.instance().using_cuda:
                cat_x_lookups = cat_x_lookups.cuda()
            # x_lookups (seq len x batch x embedding)
            x_lookups = x_lookups.transpose(0, 1)
            for x_lookup in x_lookups:  # x_lookup (batch x embedding).
                # x_lookup (1 x batch x embedding)
                x_lookup = torch.unsqueeze(
                    torch.cat((x_lookup, context_vectors), dim=1), dim=0)
                # cat_x_lookups (n x batch x embedding) n = number of iteration where 1 =< n =< seq_len
                cat_x_lookups = torch.cat((cat_x_lookups, x_lookup), dim=0)
            # x_lookups (batch x seq len x embedding + context)
            x_lookups = cat_x_lookups.transpose(0, 1)

        lstm_in = x_lookups

        pack_input = lengths is not None

        if pack_input:
            lstm_in = pack_padded_sequence(
                lstm_in, lengths.cpu(), enforce_sorted=False, batch_first=True)

        lstm_out, (hx, cx) = self.stacked_lstm(lstm_in)

        if pack_input:
            lstm_out, _ = pad_packed_sequence(lstm_out, batch_first=True)

        return lstm_out, hx


class Fwd_LSTM(LSTMLanguageModel):
    def __init__(self, config: LSTMConfig):
        self.name = "LSTM"
        super().__init__(config)

    def forward(self, sequences, lengths=None, context_vectors=None, mask=None):
        lstm_out, hx = super().forward(sequences, lengths, context_vectors)

        if self.attention is not None:
            attention, _ = self.attention(lstm_out, mask)
            output = torch.cat((lstm_out, attention), dim=-1)
        else:
            output = lstm_out

        tag_size = self.hidden2tag(output)

        return tag_size, lstm_out, hx

    @property
    def bidirectional(self):
        return False


class Bid_LSTM(LSTMLanguageModel):
    def __init__(self, config: LSTMConfig):
        self.name = "LSTM-Bid"
        super().__init__(config)

    def forward(self, sequences: torch.Tensor, lengths=None, context_vectors=None, mask=None):
        lstm_out, hx = super().forward(sequences, lengths, context_vectors)
        # Reshape lstm_out to make forward/backward into seperate dims
        
        if lengths is not None:
            split = lstm_out.view(
                sequences.shape[0], max(lengths), 2, lstm_out.shape[-1]//2)
        else:
            split = lstm_out.view(
                sequences.shape[0], sequences.shape[-1], 2, lstm_out.shape[-1]//2)

        # Seperate forward and backward hidden states
        forward_hidden_states = split[:, :, 0]
        backward_hidden_states = split[:, :, 1]

        # Align hidden states
        forward_hidden_states = forward_hidden_states[:, :-2]
        backward_hidden_states = backward_hidden_states[:, 2:]

        # Concat them back together
        b_f_concat = torch.cat(
            [forward_hidden_states, backward_hidden_states], -1)

        if self.attention is not None:
            attention, _ = self.attention(b_f_concat, mask)
            b_f_concat = torch.cat((b_f_concat, attention.squeeze()), dim=-1)

        tag_size = self.hidden2tag(b_f_concat)

        return tag_size, lstm_out, hx

    @property
    def bidirectional(self):
        return True


class Context_LSTM(nn.Module):
    def __init__(self, ctxt_lv_layers, input_dim):
        super().__init__()
        # Parameter setting
        self.ctxt_lv_layers = ctxt_lv_layers
        self.input_dim = input_dim

        # Layers
        self.context_lstm_layers = nn.LSTM(input_dim, self.ctxt_lv_layers[0], len(
            ctxt_lv_layers), batch_first=True)

        # Weight initialization
        initialize_weights(self)

    def forward(self, lower_lv_outputs, final_hidden, context_h, context_c, seq_len=None):

        if seq_len is not None:
            mean_hidden = torch.sum(
                lower_lv_outputs, dim=1) / seq_len.view(-1, 1)
        else:
            mean_hidden = torch.mean(lower_lv_outputs, dim=1)
        cat_input = torch.cat((mean_hidden, final_hidden[-1]), dim=1)
        synthetic_input = torch.unsqueeze(cat_input, dim=1)
        output, (context_hx, context_cx) = self.context_lstm_layers(
            synthetic_input, (context_h, context_c))

        return output, context_hx, context_cx


class Tiered_LSTM(LogModel):
    def __init__(self, config: TieredLSTMConfig, bidirectional):

        super().__init__(config)
        # Parameter setting
        if bidirectional:
            self.model = Bid_LSTM
        else:
            self.model = Fwd_LSTM

        low_lv_layers = config.layers

        self.ctxt_vector = None
        self.ctxt_h = None
        self.ctxt_c = None

        # Layers
        self.low_lv_lstm = self.model(config)
        self.low_lv_lstm.tiered = True  #TODO make this more elegant
        if bidirectional:
            input_features = low_lv_layers[-1] * 4
        else:
            input_features = low_lv_layers[-1] * 2
        self.ctxt_lv_lstm = Context_LSTM(
            config.context_layers, input_features)

        # Weight initialization
        initialize_weights(self)

    def forward(self, user_sequences, context_vectors, context_h, context_c, lengths=None):
        self.ctxt_vector = context_vectors
        self.ctxt_h = context_h
        self.ctxt_c = context_c
        if lengths is None:
            if self.low_lv_lstm.bidirectional:
                tag_output = torch.empty((user_sequences.shape[0], user_sequences.shape[1], user_sequences.shape[2]-2), dtype=torch.float)
            else:
                tag_output = torch.empty_like(user_sequences, dtype=torch.float)
        else:
            tag_output = torch.zeros((user_sequences.shape[0], user_sequences.shape[1], torch.max(lengths)), dtype=torch.float)

        tag_output = tag_output.unsqueeze(
                3).repeat(1, 1, 1, self.config.vocab_size)

        if Application.instance().using_cuda:
            tag_output = tag_output.cuda()
        # number of steps (e.g., 3), number of users (e.g., 64), lengths of sequences (e.g., 10)
        for idx, sequences in enumerate(user_sequences):
            length = None if lengths is None else lengths[idx]
            tag_size, low_lv_lstm_outputs, final_hidden = self.low_lv_lstm(
                sequences, lengths=length, context_vectors=self.ctxt_vector)
            if self.low_lv_lstm.bidirectional:
                final_hidden = final_hidden.view(
                    1, final_hidden.shape[1], -1)
            self.ctxt_vector, self.ctxt_h, self.ctxt_c = self.ctxt_lv_lstm(
                low_lv_lstm_outputs, final_hidden, self.ctxt_h, self.ctxt_c, seq_len=length)
            tag_output[idx][:tag_size.shape[0],:tag_size.shape[1], :tag_size.shape[2]] = tag_size
            self.ctxt_vector = torch.squeeze(self.ctxt_vector, dim=1)
        return tag_output, self.ctxt_vector, self.ctxt_h, self.ctxt_c


#if __name__ == "__main__":
    # I tried to make this code self-explanatory, but if there is any difficulty to understand ti or possible improvements, please tell me.
    #test_layers = [10, 10]  # each layer has to have the same hidden units.
    #test_vocab_size = 96
    #test_embedding_dim = 30

    #fwd_lstm_model = Fwd_LSTM(test_layers, test_vocab_size, test_embedding_dim,
    #                          tiered=False, context_vector_size=0)
    #print(fwd_lstm_model)

    #bid_lstm_model = Bid_LSTM(test_layers, test_vocab_size, test_embedding_dim,
    #                          tiered=False, context_vector_size=0)
    #print(bid_lstm_model)<|MERGE_RESOLUTION|>--- conflicted
+++ resolved
@@ -8,42 +8,7 @@
 import numpy as np
 from collections import OrderedDict
 from torch.nn.utils.rnn import pack_padded_sequence, pad_packed_sequence
-<<<<<<< HEAD
-=======
-from torch.nn.init import xavier_normal_, kaiming_normal_, calculate_gain
 from log_analyzer.application import Application
-
-def truncated_normal_(tensor, mean=0, std=1):
-    size = tensor.shape
-    tmp = tensor.new_empty(size + (4,)).normal_()
-    valid = (tmp < 2) & (tmp > -2)
-    ind = valid.max(-1, keepdim=True)[1]
-    tensor.data.copy_(tmp.gather(-1, ind).squeeze(-1))
-    tensor.data.mul_(std).add_(mean)
-    return tensor
-
-
-def initialize_weights(net, initrange=1.0, distribution="truncated"):
-    """Initializes the weights of the network using the given distribution
-    Distribtuion can be either 'truncated', 'xavier', or 'kaiming"""
-    if distribution == "xavier":
-        dist_func = lambda x: xavier_normal_(x, gain=calculate_gain("relu"))
-    elif distribution == "kaiming":
-        dist_func = lambda x: kaiming_normal_(x, nonlinearity="relu")
-    else:
-        # Default to truncated normal
-        dist_func = lambda x: truncated_normal_(x, mean=0.0, std=1)
-    for m in net.modules():
-        if isinstance(m, nn.Linear):
-            m_initrange = initrange * 1.0/np.sqrt(m.weight.data.shape[1])
-            m.weight.data = m_initrange * \
-                dist_func(m.weight.data)
-            if m.bias is not None:
-                m.bias.data.zero_()
-        elif isinstance(m, nn.Embedding):
-            dist_func(m.weight.data)
->>>>>>> 022c50ce
-
 
 class LogModel(nn.Module):
     def __init__(self, config: Config):
