# LSTM LM model
from log_analyzer.config.config import Config
from log_analyzer.model.attention import SelfAttention
from log_analyzer.config.model_config import LSTMConfig, TieredLSTMConfig
import torch
import torch.nn as nn
import numpy as np
from collections import OrderedDict
from torch.nn.utils.rnn import pack_padded_sequence, pad_packed_sequence


def truncated_normal_(tensor, mean=0, std=1):
    size = tensor.shape
    tmp = tensor.new_empty(size + (4,)).normal_()
    valid = (tmp < 2) & (tmp > -2)
    ind = valid.max(-1, keepdim=True)[1]
    tensor.data.copy_(tmp.gather(-1, ind).squeeze(-1))
    tensor.data.mul_(std).add_(mean)
    return tensor


def initialize_weights(net, initrange=1.0):
    for m in net.modules():
        if isinstance(m, nn.Linear):
            initrange *= 1.0/np.sqrt(m.weight.data.shape[1])
            m.weight.data = initrange * \
                truncated_normal_(m.weight.data, mean=0.0, std=1)
            if m.bias is not None:
                m.bias.data.zero_()
        elif isinstance(m, nn.Embedding):
            truncated_normal_(m.weight.data, mean=0.0, std=1)


class LogModel(nn.Module):
    def __init__(self, config: Config):
        super().__init__()
        self.config: Config = config


class LSTMLanguageModel(LogModel):

    def __init__(self, config: LSTMConfig):
        super().__init__(config)

        self.config = config
        # Parameter setting
        self.jagged = config.jagged
        self.tiered = None

        # Layers
        self.embeddings = nn.Embedding(config.vocab_size, config.embedding_dim)
        self.stacked_lstm = nn.LSTM(config.input_dim, config.layers[0], len(
            config.layers), batch_first=True, bidirectional=self.bidirectional)

        fc_input_dim = config.layers[-1]
        if self.bidirectional:  # If LSMTM is bidirectional, its output hidden states will be twice as large
            fc_input_dim *= 2
        # If LSTM is using attention, its hidden states will be even wider.
        if config.attention_type is not None:
            self.attention = SelfAttention(
                fc_input_dim, config.attention_dim, attention_type=config.attention_type)
            fc_input_dim *= 2
        else:
            self.attention = None

        self.hidden2tag = nn.Linear(fc_input_dim, config.vocab_size)

        # Weight initialization
        initialize_weights(self)

    @property
    def bidirectional(self):
        raise NotImplementedError(
            "Bidirectional property has to be set in child class.")

    def forward(self, sequences, lengths=None, context_vectors=None):
        # batch size, sequence length, embedded dimension
        x_lookups = self.embeddings(sequences)
        if self.tiered:
            cat_x_lookups = torch.tensor([])
            if torch.cuda.is_available():
                cat_x_lookups = cat_x_lookups.cuda()
            # x_lookups (seq len x batch x embedding)
            x_lookups = x_lookups.transpose(0, 1)
            for x_lookup in x_lookups:  # x_lookup (batch x embedding).
                # x_lookup (1 x batch x embedding)
                x_lookup = torch.unsqueeze(
                    torch.cat((x_lookup, context_vectors), dim=1), dim=0)
                # cat_x_lookups (n x batch x embedding) n = number of iteration where 1 =< n =< seq_len
                cat_x_lookups = torch.cat((cat_x_lookups, x_lookup), dim=0)
            # x_lookups (batch x seq len x embedding + context)
            x_lookups = cat_x_lookups.transpose(0, 1)

        lstm_in = x_lookups
        if self.jagged:
            lstm_in = pack_padded_sequence(
                lstm_in, lengths, enforce_sorted=False, batch_first=True)

        lstm_out, (hx, cx) = self.stacked_lstm(lstm_in)

        if self.jagged:
            lstm_out = pad_packed_sequence(lstm_out, batch_first=True)
            lstm_out = lstm_out[0]

        return lstm_out, hx


class Fwd_LSTM(LSTMLanguageModel):
    def __init__(self, config: LSTMConfig):
        self.name = "LSTM"
        super().__init__(config)

    def forward(self, sequences, lengths=None, context_vectors=None):
        lstm_out, hx = super().forward(sequences, lengths, context_vectors)

        if self.attention is not None:
            attention, _ = self.attention(lstm_out)
            output = torch.cat((lstm_out, attention.squeeze()), dim=-1)
        else:
            output = lstm_out

        tag_size = self.hidden2tag(output)

        return tag_size, lstm_out, hx

    @property
    def bidirectional(self):
        return False


class Bid_LSTM(LSTMLanguageModel):
    def __init__(self, config: LSTMConfig):
        self.name = "LSTM-Bid"
        super().__init__(config)

    def forward(self, sequences, lengths=None, context_vectors=None):
        lstm_out, hx = super().forward(sequences, lengths, context_vectors)
        # Reshape lstm_out to make forward/backward into seperate dims
        if self.jagged:
            split = lstm_out.view(
                sequences.shape[0], max(lengths), 2, lstm_out.shape[-1]//2)
        else:
            split = lstm_out.view(
                sequences.shape[0], sequences.shape[-1], 2, lstm_out.shape[-1]//2)

        # Seperate forward and backward hidden states
        forward_hidden_states = split[:, :, 0]
        backward_hidden_states = split[:, :, 1]

        # Align hidden states
        forward_hidden_states = forward_hidden_states[:, :-2]
        backward_hidden_states = backward_hidden_states[:, 2:]

        # Concat them back together
        b_f_concat = torch.cat(
            [forward_hidden_states, backward_hidden_states], -1)

        if self.attention is not None:
            attention, _ = self.attention(b_f_concat)
            b_f_concat = torch.cat((b_f_concat, attention.squeeze()), dim=-1)

        tag_size = self.hidden2tag(b_f_concat)

        return tag_size, lstm_out, hx

    @property
    def bidirectional(self):
        return True


class Context_LSTM(nn.Module):
    def __init__(self, ctxt_lv_layers, input_dim, bid):
        super().__init__()
        # Parameter setting
        self.ctxt_lv_layers = ctxt_lv_layers
        self.input_dim = input_dim

        # Layers
        self.context_lstm_layers = nn.LSTM(input_dim, self.ctxt_lv_layers[0], len(
            ctxt_lv_layers), batch_first=True)

        # Weight initialization
        initialize_weights(self)

    def forward(self, lower_lv_outputs, final_hidden, context_h, context_c, seq_len=None):

        if seq_len is not None:
            mean_hidden = torch.sum(
                lower_lv_outputs, dim=1) / seq_len.view(-1, 1)
        else:
            mean_hidden = torch.mean(lower_lv_outputs, dim=1)
        cat_input = torch.cat((mean_hidden, final_hidden[-1]), dim=1)
        synthetic_input = torch.unsqueeze(cat_input, dim=1)
        output, (context_hx, context_cx) = self.context_lstm_layers(
            synthetic_input, (context_h, context_c))

        return output, context_hx, context_cx


class Tiered_LSTM(LogModel):
    def __init__(self, config: TieredLSTMConfig):

        super().__init__(config)
        # Parameter setting
        if config.bidirectional:
            self.model = Bid_LSTM
        else:
            self.model = Fwd_LSTM

        self.bid = config.bidirectional
        low_lv_layers = config.layers

        self.ctxt_vector = None
        self.ctxt_h = None
        self.ctxt_c = None

        # Layers
        self.low_lv_lstm = self.model(config)
        self.low_lv_lstm.tiered = True  # TODO make this more elegant
        if config.bidirectional:
            input_features = low_lv_layers[-1] * 4
        else:
            input_features = low_lv_layers[-1] * 2
        self.ctxt_lv_lstm = Context_LSTM(
            config.context_layers, input_features, config.bidirectional)

        # Weight initialization
        initialize_weights(self)

    def forward(self, user_sequences, context_vectors, context_h, context_c, lengths=None):
        self.ctxt_vector = context_vectors
        self.ctxt_h = context_h
        self.ctxt_c = context_c
<<<<<<< HEAD
        tag_output = torch.empty_like(user_sequences, dtype=torch.float).unsqueeze(
            3).repeat(1, 1, 1, self.config.vocab_size)
        if torch.cuda.is_available():
            tag_output = tag_output.cuda()
        # number of steps (e.g., 3), number of users (e.g., 64), lengths of sequences (e.g., 10)
        if lengths is None:
            for idx, sequences in enumerate(user_sequences):
                tag_size, low_lv_lstm_outputs, final_hidden = self.low_lv_lstm(
                    sequences, lengths=lengths, context_vectors=self.ctxt_vector)
                if self.bid:
                    final_hidden = final_hidden.view(
                        1, final_hidden.shape[1], -1)
                self.ctxt_vector, self.ctxt_h, self.ctxt_c = self.ctxt_lv_lstm(
                    low_lv_lstm_outputs, final_hidden, self.ctxt_h, self.ctxt_c, seq_len=lengths)
                tag_output[idx] = tag_size
                self.ctxt_vector = torch.squeeze(self.ctxt_vector, dim=1)
        else:
            for idx, (sequences, length) in enumerate(zip(user_sequences, lengths)):
                tag_size, low_lv_lstm_outputs, final_hidden = self.low_lv_lstm(
                    sequences, lengths=length, context_vectors=self.ctxt_vector)
                if self.bid:
                    final_hidden = final_hidden.view(
                        1, final_hidden.shape[1], -1)
                self.ctxt_vector, self.ctxt_h, self.ctxt_c = self.ctxt_lv_lstm(
                    low_lv_lstm_outputs, final_hidden, self.ctxt_h, self.ctxt_c, seq_len=length)
                tag_output[idx] = tag_size
                self.ctxt_vector = torch.squeeze(self.ctxt_vector, dim=1)
=======
        if lengths is None:
            tag_output = torch.empty_like(user_sequences, dtype=torch.float)
        else:
            tag_output = torch.empty((user_sequences.shape[0], user_sequences.shape[1], torch.max(lengths)), dtype=torch.float)

        tag_output = tag_output.unsqueeze(
                3).repeat(1, 1, 1, self.config.vocab_size)

        if torch.cuda.is_available():
            tag_output = tag_output.cuda()
        # number of steps (e.g., 3), number of users (e.g., 64), lengths of sequences (e.g., 10)
        for idx, sequences in enumerate(user_sequences):
            length = None if lengths is None else lengths[idx]
            tag_size, low_lv_lstm_outputs, final_hidden = self.low_lv_lstm(
                sequences, lengths=length, context_vectors=self.ctxt_vector)
            if self.bid:
                final_hidden = final_hidden.view(
                    1, final_hidden.shape[1], -1)
            self.ctxt_vector, self.ctxt_h, self.ctxt_c = self.ctxt_lv_lstm(
                low_lv_lstm_outputs, final_hidden, self.ctxt_h, self.ctxt_c, seq_len=length)
            tag_output[idx] = tag_size
            self.ctxt_vector = torch.squeeze(self.ctxt_vector, dim=1)
>>>>>>> 8ccd092e
        return tag_output, self.ctxt_vector, self.ctxt_h, self.ctxt_c


if __name__ == "__main__":
    # I tried to make this code self-explanatory, but if there is any difficulty to understand ti or possible improvements, please tell me.
    test_layers = [10, 10]  # each layer has to have the same hidden units.
    test_vocab_size = 96
    test_embedding_dim = 30

    fwd_lstm_model = Fwd_LSTM(test_layers, test_vocab_size, test_embedding_dim,
                              jagged=False, tiered=False, context_vector_size=0)
    print(fwd_lstm_model)

    bid_lstm_model = Bid_LSTM(test_layers, test_vocab_size, test_embedding_dim,
                              jagged=False, tiered=False, context_vector_size=0)
    print(bid_lstm_model)<|MERGE_RESOLUTION|>--- conflicted
+++ resolved
@@ -231,35 +231,6 @@
         self.ctxt_vector = context_vectors
         self.ctxt_h = context_h
         self.ctxt_c = context_c
-<<<<<<< HEAD
-        tag_output = torch.empty_like(user_sequences, dtype=torch.float).unsqueeze(
-            3).repeat(1, 1, 1, self.config.vocab_size)
-        if torch.cuda.is_available():
-            tag_output = tag_output.cuda()
-        # number of steps (e.g., 3), number of users (e.g., 64), lengths of sequences (e.g., 10)
-        if lengths is None:
-            for idx, sequences in enumerate(user_sequences):
-                tag_size, low_lv_lstm_outputs, final_hidden = self.low_lv_lstm(
-                    sequences, lengths=lengths, context_vectors=self.ctxt_vector)
-                if self.bid:
-                    final_hidden = final_hidden.view(
-                        1, final_hidden.shape[1], -1)
-                self.ctxt_vector, self.ctxt_h, self.ctxt_c = self.ctxt_lv_lstm(
-                    low_lv_lstm_outputs, final_hidden, self.ctxt_h, self.ctxt_c, seq_len=lengths)
-                tag_output[idx] = tag_size
-                self.ctxt_vector = torch.squeeze(self.ctxt_vector, dim=1)
-        else:
-            for idx, (sequences, length) in enumerate(zip(user_sequences, lengths)):
-                tag_size, low_lv_lstm_outputs, final_hidden = self.low_lv_lstm(
-                    sequences, lengths=length, context_vectors=self.ctxt_vector)
-                if self.bid:
-                    final_hidden = final_hidden.view(
-                        1, final_hidden.shape[1], -1)
-                self.ctxt_vector, self.ctxt_h, self.ctxt_c = self.ctxt_lv_lstm(
-                    low_lv_lstm_outputs, final_hidden, self.ctxt_h, self.ctxt_c, seq_len=length)
-                tag_output[idx] = tag_size
-                self.ctxt_vector = torch.squeeze(self.ctxt_vector, dim=1)
-=======
         if lengths is None:
             tag_output = torch.empty_like(user_sequences, dtype=torch.float)
         else:
@@ -282,7 +253,6 @@
                 low_lv_lstm_outputs, final_hidden, self.ctxt_h, self.ctxt_c, seq_len=length)
             tag_output[idx] = tag_size
             self.ctxt_vector = torch.squeeze(self.ctxt_vector, dim=1)
->>>>>>> 8ccd092e
         return tag_output, self.ctxt_vector, self.ctxt_h, self.ctxt_c
 
 
