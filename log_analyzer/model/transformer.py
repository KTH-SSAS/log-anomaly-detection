"""Code related to Transformer language model."""
import math

import torch
from torch import Tensor, nn

from log_analyzer.application import Application
from log_analyzer.config.model_config import TieredTransformerConfig, TransformerConfig
from log_analyzer.model.lstm import LogModel, TieredLogModel
from log_analyzer.model.model_util import initialize_weights


def _generate_square_subsequent_mask(sz):
    mask = (torch.triu(torch.ones(sz, sz)) == 1).transpose(0, 1)
    mask = mask.float().masked_fill(mask == 0, float("-inf")).masked_fill(mask == 1, float(0.0))
    return mask


# Positional Encoding class taken from PyTorch word_language_model example code:
# https://github.com/pytorch/examples/blob/master/word_language_model/model.py
class PositionalEncoding(nn.Module):
    r"""Inject some information about the relative or absolute position of the tokens
        in the sequence. The positional encodings have the same dimension as
        the embeddings, so that the two can be summed. Here, we use sine and cosine
        functions of different frequencies.
    .. math::
        \text{PosEncoder}(pos, 2i) = sin(pos/10000^(2i/d_model))
        \text{PosEncoder}(pos, 2i+1) = cos(pos/10000^(2i/d_model))
        \text{where pos is the word position and i is the embed idx)
    Args:
        d_model: the embed dim (required).
        dropout: the dropout value (default=0.1).
        max_len: the max. length of the incoming sequence (default=5000).
    Examples:
        >>> pos_encoder = PositionalEncoding(d_model)
    """

    def __init__(self, d_model, dropout=0.1, max_len=5000):
        super().__init__()
        self.dropout = nn.Dropout(p=dropout)

        pe = torch.zeros(max_len, d_model)
        position = torch.arange(0, max_len, dtype=torch.float).unsqueeze(1)
        div_term = torch.exp(torch.arange(0, d_model, 2).float() * (-math.log(10000.0) / d_model))
        pe[:, 0::2] = torch.sin(position * div_term)
        pe[:, 1::2] = torch.cos(position * div_term)
        pe = pe.unsqueeze(0)
        self.using_cuda = Application.instance().using_cuda
        self.register_buffer("pe", pe)
        self.pe: Tensor

    def forward(self, x: torch.Tensor):
        r"""Inputs of forward function
        Args:
            x: the sequence fed to the positional encoder model (required).
        Shape:
            x: [sequence length, batch size, embed dim]
            output: [sequence length, batch size, embed dim]
        Examples:
            >>> output = pos_encoder(x)
        """
        seq_len = x.shape[1]
        x = x + self.pe[:, :seq_len, :].to(x.device)
        return self.dropout(x)


class NoPositionalEncoding(nn.Module):
    def __init__(self, dropout=0.1):
        super().__init__()
        self.dropout = nn.Dropout(p=dropout)

    def forward(self, x):
        return self.dropout(x)


# Original TransformerModel code taken from PyTorch word_language_model example code:
# https://github.com/pytorch/examples/blob/master/word_language_model/model.py


class TransformerLanguageModel(LogModel):
    """Container module with an encoder, a recurrent or transformer module, and
    a decoder."""

    def __init__(self, config: TransformerConfig):
        super().__init__(config)
        self.config: TransformerConfig = config
        self.src_mask = None

        self.dropout = config.dropout
        self.model_dim = config.model_dim
        self.layers = config.layers
        self.attention_heads = config.attention_heads
        self.feedforward_dim = config.feedforward_dim
        self.vocab_size = config.vocab_size

        self.pos_encoder = PositionalEncoding(self.model_dim, dropout=self.dropout)
        encoder_layers = nn.TransformerEncoderLayer(
            self.model_dim, self.attention_heads, self.feedforward_dim, dropout=self.dropout, batch_first=True
        )
        self.transformer_encoder: nn.TransformerEncoder = nn.TransformerEncoder(encoder_layers, self.layers)

    def get_mask(self, src: torch.Tensor):
        # batch size, sequence length, embedded dimension
        if isinstance(self, ContextTransformer):
            seq_len = src.shape[1]
        else:
            seq_len = src.shape[-1]
        device = src.device
        if self.src_mask is None or self.src_mask.shape[-1] != seq_len:
            mask = _generate_square_subsequent_mask(seq_len).to(device)
            self.src_mask = mask
        return self.src_mask


class Transformer(TransformerLanguageModel):
    """Container module with an encoder, a recurrent or transformer module, and
    a decoder."""

    def __init__(self, config: TransformerConfig):
        self.name = "Transformer"
        super().__init__(config)
        self.bidirectional = False  # TODO: Change this when we make a bidirectional model.
        self.word_embedding = nn.Embedding(self.vocab_size, self.model_dim)
        if isinstance(config, TieredTransformerConfig):
            self.reduce_dimension = nn.Linear(config.input_dim, self.model_dim)
            if Application.instance().using_cuda:
                self.reduce_dimension = self.reduce_dimension.cuda()
        initialize_weights(self, dist_func=nn.init.xavier_uniform_)

    def forward(self, src, ctx_vector=None, lengths=None, mask=None, targets=None):
        # batch size, sequence length, embedded dimension
        # lengths is currently ignored, added for compatibility with LSTM-training code
        # TODO: compatibility with character level encoding

        self.src_mask = self.get_mask(src)
        word_embeddings = self.word_embedding(src) * math.sqrt(self.config.model_dim)
        if ctx_vector is not None:
            cat_word_embeddings = torch.Tensor([]).to(src.device)
            trans_word_embeddings = word_embeddings.transpose(0, 1).to(src.device)
            # Output: trans_word_embeddings: (sequence length x batch x embedded dimension)
            for trans_word_embedding in trans_word_embeddings:
                # trans_word_embedding (batch x embedding)
                trans_word_embedding = torch.unsqueeze(torch.cat((trans_word_embedding, ctx_vector), dim=1), dim=0)
                # Input: trans_word_embedding (batch x embedded dimension), ctx_vector (batch x context dimension)
                # Output: trans_word_embedding: (1 x batch x embedded dimension + context dimension)
                cat_word_embeddings = torch.cat((cat_word_embeddings, trans_word_embedding), dim=0)
                # Output: cat_word_embeddings: (sequence length x batch x embedded dimension + context dimension)
            trans_cat_word_embeddings = cat_word_embeddings.transpose(0, 1)
            # Output: trans_cat_word_embeddings: (batch x sequence length x embedded dimension + context dimension)
            word_embeddings = self.reduce_dimension(trans_cat_word_embeddings)
            # Output: word_embeddings: (batch x sequence length x embedded dimension)
        tf_input = self.pos_encoder(word_embeddings)
        if mask is None:
            pad_mask = None
        else:
            pad_mask = mask == 0
        tf_hidden = self.transformer_encoder(tf_input, self.src_mask, src_key_padding_mask=pad_mask)
        # word embedding encoder and decoder share weights
        # @ is shorthand for matrix multiplication
        logits = tf_hidden @ self.word_embedding.weight.t()

        loss = None
        if targets is not None:
            # Compute and return loss if targets is given
            loss, _ = self.compute_loss(logits, targets, lengths, mask)

        if self.tiered:
            return logits, tf_hidden, loss
        return logits, loss


class ContextTransformer(TransformerLanguageModel):
    """Container module with an encoder, a recurrent or transformer module, and
    a decoder."""

    def __init__(self, config: TieredTransformerConfig):
        self.name = "Context_Transformer"
        super().__init__(config.context_config)
        self.reduce_dimension = nn.Linear(2 * config.model_dim, config.context_config.model_dim)
        initialize_weights(self, dist_func=nn.init.xavier_uniform_)

    def forward(self, ctx_history):
        self.src_mask = self.get_mask(ctx_history)
        ctx_input = self.reduce_dimension(ctx_history)  # ctx_input (batch size, sequence length, 2 * model dimension)
        ctx_embeddings = ctx_input * math.sqrt(
            self.config.model_dim * 2
        )  # ctx_embeddings (batch size, sequence length, model dimension)
        tf_input = self.pos_encoder(ctx_embeddings)  # tf_input (batch size, sequence length, model dimension)
        context_output = self.transformer_encoder(tf_input, self.src_mask)[
            :, -1, :
        ]  # context_output (batch size, model dimension)

        return context_output


class TieredTransformer(TieredLogModel):
    def __init__(self, config: TieredTransformerConfig):
        super().__init__(config)
        self.name = "Tiered_Transformer"
        self.config: TieredTransformerConfig = config
        self.src_mask = None
        self.log_transformer = Transformer(config)
        self.log_transformer.tiered = True
        self.context_transformer = ContextTransformer(config)
        self.shift_window = config.shift_window

        # User model state
        self.context_model_dim = config.context_config.model_dim
        self.context_input_dimension = config.input_dim
        self.shift_window = config.shift_window
        self.n_users = 1200
        self.saved_context_vectors = torch.zeros([self.n_users, self.context_model_dim])
        self.saved_context_histories = torch.zeros([self.n_users, self.shift_window, self.context_input_dimension])
        self.saved_context_history_lengths = torch.zeros([self.n_users], dtype=torch.int16)

        self.using_cuda = Application.instance().using_cuda

    def forward(self, src: Tensor, lengths=None, mask=None, targets=None):
        # src (num of series, batch size, sequence length, embedded dimension)
        # TODO: compatibility with character level encoding
        # Split the input into users list and src
        users, src = src
        # Convert users list to python list
        users = [user.item() for user in users]

        # Get the state for the users in the batch
        context_vector, context_history, history_length = self.get_batch_data(users)

        # Get the number of steps in the batch
        self.num_steps = src.shape[0]
        batch_size = src.shape[1]

<<<<<<< HEAD
        tag_output = torch.empty_like(src, dtype=torch.float)
=======
        token_output = torch.empty_like(src, dtype=torch.float)
>>>>>>> a5230306

        token_output = token_output.unsqueeze(3).repeat(1, 1, 1, self.config.vocab_size)

        for idx, batch in enumerate(src):
            # batch (batch size, sequence length, embedded dimension)
            if context_vector is None:
                ################ First loop without any history ##############################
                device = src.device
                context_vector = torch.zeros(batch_size, self.config.context_config.model_dim).to(device)

            ################ Low level transformer ############################################
            idx_mask = None if mask == None else mask[idx]
            logits, tf_hidden, _ = self.log_transformer(
                batch, ctx_vector=context_vector, mask=idx_mask
            )  # (batch size, sequence length, model dimension)
            token_output[idx][: logits.shape[0], : logits.shape[1], : logits.shape[2]] = logits

            ################ Process the output of the low level transformer ##################
            mean_hidden = torch.mean(
                tf_hidden, dim=1
            )  # mean_hidden: Mean of a low level output. (batch size, model dimension) TODO: remove this mean and see performance improvement.
            final_hidden = tf_hidden[:, -1, :]  # final_hidden: The last token step output of the low level output
            context_input = torch.cat(
                (mean_hidden, final_hidden), dim=1
            )  # cat_input: concatenation of mean_hidden and final_hidden (batch size, 2 * model dimension)
            unsqueezed_context_input = torch.unsqueeze(
                context_input, dim=1
            )  # synthetic_input: unsqueeze to concatenate with the history of a specific user. (batch size, 1, 2 * model dimension)

            if len(context_history.shape) == 2:
                context_history = unsqueezed_context_input
            else:
                context_history = torch.cat((unsqueezed_context_input, context_history), dim=1)
            # ctx_history: concatination to generate a sequence of low level outputs (batch size, history length, 2 * model dimension)
            context_history = context_history[:, -self.shift_window :, :]
            ################ Context level transformer with history #######################
            context_vector = self.context_transformer(context_history)

        # Update context state
        self.update_state(users, context_vector, context_history)

        loss = None
        if targets is not None:
            # Compute and return loss if targets is given
            loss, _ = self.compute_loss(token_output, targets, lengths, mask)

        return token_output, loss

    def get_batch_data(self, users):
        """Given a list of users, fetch the relevant history and model data for
        each user."""
        context_vector = self.saved_context_vectors[torch.tensor(users)]
        history = self.saved_context_histories[torch.tensor(users)]
        history_lengths = self.saved_context_history_lengths[torch.tensor(users)]
        # Crop the length of history returned to max history_length amongst users in this batch
        max_length = torch.max(history_lengths)
        return context_vector, history[:, -max_length:, :], history_lengths

    def update_state(self, users, context_vectors, context_history):
        """Given one batch of history/model data output by the model, update
        the stored state for future use."""
        context_vectors = context_vectors.detach().cpu()
        context_history = context_history.detach().cpu()
        self.saved_context_vectors[torch.tensor(users)] = context_vectors
        for user in users:
            self.saved_context_history_lengths[user] = min(
                self.saved_context_history_lengths[user] + self.num_steps, self.shift_window
            )
        max_length = torch.max(self.saved_context_history_lengths[torch.tensor(users)])
        self.saved_context_histories[torch.tensor(users), -max_length:, :] = context_history[:, -max_length:, :]<|MERGE_RESOLUTION|>--- conflicted
+++ resolved
@@ -230,11 +230,7 @@
         self.num_steps = src.shape[0]
         batch_size = src.shape[1]
 
-<<<<<<< HEAD
-        tag_output = torch.empty_like(src, dtype=torch.float)
-=======
         token_output = torch.empty_like(src, dtype=torch.float)
->>>>>>> a5230306
 
         token_output = token_output.unsqueeze(3).repeat(1, 1, 1, self.config.vocab_size)
 
