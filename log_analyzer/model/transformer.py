--- conflicted
+++ resolved
@@ -96,7 +96,6 @@
         self.vocab_size = config.vocab_size
 
         self.pos_encoder = PositionalEncoding(self.model_dim, dropout=self.dropout)
-<<<<<<< HEAD
         if self.name == "Transformer_Decoder" :
             decoder_layers = nn.TransformerDecoderLayer(
                 self.model_dim, self.attention_heads, self.feedforward_dim, dropout=self.dropout, batch_first=True
@@ -107,12 +106,6 @@
                 self.model_dim, self.attention_heads, self.feedforward_dim, dropout=self.dropout, batch_first=True
             )
             self.transformer_encoder = nn.TransformerEncoder(encoder_layers, self.layers)
-=======
-        encoder_layers = nn.TransformerEncoderLayer(
-            self.model_dim, self.attention_heads, self.feedforward_dim, dropout=self.dropout, batch_first=True
-        )
-        self.transformer_encoder: nn.TransformerEncoder = nn.TransformerEncoder(encoder_layers, self.layers)
->>>>>>> 6bd38f07
 
     def forward(self, src: torch.Tensor, lengths=None, mask=None, has_mask=True):
         # batch size, sequence length, embedded dimension
@@ -154,22 +147,8 @@
         self.src_mask = super().forward(src, has_mask)
         word_embeddings = self.word_embedding(src)
         if ctx_vector is not None:
-<<<<<<< HEAD
             cat_ctxt_vector = torch.tile(torch.unsqueeze(ctx_vector, dim=1), dims=(1, word_embeddings.shape[1], 1))
             cat_word_embeddings = torch.cat([word_embeddings, cat_ctxt_vector], dim=-1)
-=======
-            cat_word_embeddings = torch.Tensor([]).to(src.device)
-            trans_word_embeddings = word_embeddings.transpose(0, 1).to(src.device)
-            # Output: trans_word_embeddings: (sequence length x batch x embedded dimension)
-            for trans_word_embedding in trans_word_embeddings:
-                # trans_word_embedding (batch x embedding)
-                trans_word_embedding = torch.unsqueeze(torch.cat((trans_word_embedding, ctx_vector), dim=1), dim=0)
-                # Input: trans_word_embedding (batch x embedded dimension), ctx_vector (batch x context dimension)
-                # Output: trans_word_embedding: (1 x batch x embedded dimension + context dimension)
-                cat_word_embeddings = torch.cat((cat_word_embeddings, trans_word_embedding), dim=0)
-                # Output: cat_word_embeddings: (sequence length x batch x embedded dimension + context dimension)
-            trans_cat_word_embeddings = cat_word_embeddings.transpose(0, 1)
->>>>>>> 6bd38f07
             # Output: trans_cat_word_embeddings: (batch x sequence length x embedded dimension + context dimension)
             word_embeddings = self.reduce_dimension(cat_word_embeddings)
             # Output: word_embeddings: (batch x sequence length x embedded dimension)
@@ -258,18 +237,10 @@
         # src (num of series, batch size, sequence length, embedded dimension)
         # lengths is currently ignored, added for compatibility with LSTM-training code
         # TODO: compatibility with character level encoding
-<<<<<<< HEAD
-        if lengths is None:
-            if self.log_transformer.bidirectional:
-                tag_output = torch.empty((src.shape[0], src.shape[1], src.shape[2] - 2), dtype=torch.float)
-            else:
-                tag_output = torch.empty_like(src, dtype=torch.float)
-=======
         batch_size = src.shape[1]
 
         if self.log_transformer.bidirectional:
             tag_output = torch.empty((src.shape[0], src.shape[1], src.shape[2] - 2), dtype=torch.float)
->>>>>>> 6bd38f07
         else:
             tag_output = torch.empty_like(src, dtype=torch.float)
 
@@ -281,11 +252,7 @@
             ctx_vector = self.context_transformer(ctx_history)
             ################ Low level transformer ############################################
             logits, tf_hidden = self.log_transformer(
-<<<<<<< HEAD
-                batch, ctx_vector=ctx_vector
-=======
-                batch, ctx_vector=ctxt_vector, mask=mask
->>>>>>> 6bd38f07
+                batch, ctx_vector=ctx_vector, mask=mask
             )  # (batch size, sequence length, model dimension)
             tag_output[idx][: logits.shape[0], : logits.shape[1], : logits.shape[2]] = logits
 
