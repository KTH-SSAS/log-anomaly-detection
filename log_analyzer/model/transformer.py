--- conflicted
+++ resolved
@@ -70,18 +70,12 @@
 # https://github.com/pytorch/examples/blob/master/word_language_model/model.py
 
 
-<<<<<<< HEAD
 class TransformerLanguageModel(LogModel):
-=======
-class Transformer(LogModel):
     """Container module with an encoder, a recurrent or transformer module, and
     a decoder."""
-
->>>>>>> 2008fc46
-    def __init__(self, config: TransformerConfig):
-        super().__init__(config)
-<<<<<<< HEAD
-        self.config = config
+    def __init__(self, config: TransformerConfig):
+        super().__init__(config)
+        self.config: TransformerConfig = config
         self.src_mask = None
         if self.__class__.__name__ == 'Transformer':
             self.dropout = config.dropout
@@ -104,32 +98,12 @@
             self.feedforward_dim, dropout=self.dropout, batch_first=True)
         self.transformer_encoder = nn.TransformerEncoder(
             encoder_layers, self.layers)
-=======
-
-        self.config: TransformerConfig = config
-
-        self.dropout = config.dropout
-        self.src_mask = None
-        self.pos_encoder = PositionalEncoding(config.model_dim, dropout=self.dropout)
-        encoder_layers = nn.TransformerEncoderLayer(
-            config.model_dim,
-            config.attention_heads,
-            config.feedforward_dim,
-            dropout=self.dropout,
-            batch_first=True,
-        )
-        self.transformer_encoder = nn.TransformerEncoder(encoder_layers, config.layers)
-        self.word_embedding = nn.Embedding(config.vocab_size, config.model_dim)
-
-        initialize_weights(self, dist_func=nn.init.xavier_uniform_)
->>>>>>> 2008fc46
 
     def _generate_square_subsequent_mask(self, sz):
         mask = (torch.triu(torch.ones(sz, sz)) == 1).transpose(0, 1)
         mask = mask.float().masked_fill(mask == 0, float("-inf")).masked_fill(mask == 1, float(0.0))
         return mask
 
-<<<<<<< HEAD
     def forward(self, src, has_mask):
         if self.__class__.__name__ == 'ContextTransformer':
             seq_len = src.shape[1]
@@ -141,16 +115,6 @@
             if self.src_mask is None or self.src_mask.shape[-1] != seq_len:
                 mask = self._generate_square_subsequent_mask(
                     seq_len).to(device)
-=======
-    def forward(self, src: torch.Tensor, lengths=None, mask=None, has_mask=True):
-        # batch size, sequence length, embedded dimension
-        # lengths is currently ignored, added for compatibility with LSTM-training code
-        # TODO: compatibility with character level encoding
-        if has_mask:
-            device = src.device
-            if self.src_mask is None or self.src_mask.shape[-1] != src.shape[-1]:
-                mask = self._generate_square_subsequent_mask(src.shape[-1]).to(device)
->>>>>>> 2008fc46
                 self.src_mask = mask
         else:
             self.src_mask = None
@@ -197,7 +161,6 @@
         # word embedding encoder and decoder share weights
         logits = tf_hidden @ self.word_embedding.weight.t()
         # Trainer expects model to return a tuple of results (for the LSTMs this would be (lstm_out, final_hidden_state))
-<<<<<<< HEAD
         # So we have to return a tuple here too (all but the first value of the tuple are discarded)
         return logits, tf_hidden # 2nd output (tf hidden) for context transformer. 
         
@@ -273,9 +236,4 @@
             ################ Context level transformer with history #######################
             ctxt_vector = self.context_transformer(ctx_history)
 
-        return tag_output, ctxt_vector, ctx_history # To feed the output of 
-=======
-        # So we have to return a tuple here too (all but the first value of the
-        # tuple are discarded)
-        return logits, []
->>>>>>> 2008fc46
+        return tag_output, ctxt_vector, ctx_history # To feed the output of 