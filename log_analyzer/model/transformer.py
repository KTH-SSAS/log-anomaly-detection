"""Code related to Transformer language model."""
import math
from abc import abstractmethod

import torch
from torch import Tensor, nn
from torch.nn.utils.rnn import pad_sequence

from log_analyzer.application import Application
from log_analyzer.config.model_config import TieredTransformerConfig, TransformerConfig
from log_analyzer.model.lstm import LogModel, TieredLogModel
from log_analyzer.model.model_util import initialize_weights


def _generate_square_subsequent_mask(sz):
    mask = (torch.triu(torch.ones(sz, sz)) == 1).transpose(0, 1)
    mask = mask.float().masked_fill(mask == 0, float("-inf")).masked_fill(mask == 1, float(0.0))
    return mask


def _generate_padding_mask(ctx_history, history_length):
    mask = torch.ones(ctx_history.shape[:-1]) == 1
    for p, i in zip(history_length, range(mask.shape[0])):
        mask[i, :p] = False
    return mask.to(ctx_history.device)


# Positional Encoding class taken from PyTorch word_language_model example code:
# https://github.com/pytorch/examples/blob/master/word_language_model/model.py
class PositionalEncoding(nn.Module):
    r"""Inject some information about the relative or absolute position of the tokens
        in the sequence. The positional encodings have the same dimension as
        the embeddings, so that the two can be summed. Here, we use sine and cosine
        functions of different frequencies.
    .. math::
        \text{PosEncoder}(pos, 2i) = sin(pos/10000^(2i/d_model))
        \text{PosEncoder}(pos, 2i+1) = cos(pos/10000^(2i/d_model))
        \text{where pos is the word position and i is the embed idx)
    Args:
        d_model: the embed dim (required).
        dropout: the dropout value (default=0.1).
        max_len: the max. length of the incoming sequence (default=5000).
    Examples:
        >>> pos_encoder = PositionalEncoding(d_model)
    """

    def __init__(self, d_model, dropout=0.1, max_len=5000):
        super().__init__()
        self.dropout = nn.Dropout(p=dropout)

        pe = torch.zeros(max_len, d_model)
        position = torch.arange(0, max_len, dtype=torch.float).unsqueeze(1)
        div_term = torch.exp(torch.arange(0, d_model, 2).float() * (-math.log(10000.0) / d_model))
        pe[:, 0::2] = torch.sin(position * div_term)
        pe[:, 1::2] = torch.cos(position * div_term)
        pe = pe.unsqueeze(0)
        self.using_cuda = Application.instance().using_cuda
        self.register_buffer("pe", pe)
        self.pe: Tensor

    def forward(self, x: torch.Tensor):
        r"""Inputs of forward function
        Args:
            x: the sequence fed to the positional encoder model (required).
        Shape:
            x: [sequence length, batch size, embed dim]
            output: [sequence length, batch size, embed dim]
        Examples:
            >>> output = pos_encoder(x)
        """
        seq_len = x.shape[1]
        x = x + self.pe[:, :seq_len, :].to(x.device)
        return self.dropout(x)


class NoPositionalEncoding(nn.Module):
    def __init__(self, dropout=0.1):
        super().__init__()
        self.dropout = nn.Dropout(p=dropout)

    def forward(self, x):
        return self.dropout(x)


# Original TransformerModel code taken from PyTorch word_language_model example code:
# https://github.com/pytorch/examples/blob/master/word_language_model/model.py


class TransformerLanguageModel(LogModel):
    """Container module with an encoder, a recurrent or transformer module, and
    a decoder."""

    def __init__(self, config: TransformerConfig):
        super().__init__(config)
        self.config: TransformerConfig = config
        self.src_mask = None

        self.dropout = config.dropout
        self.model_dim = config.model_dim
        self.layers = config.layers
        self.attention_heads = config.attention_heads
        self.feedforward_dim = config.feedforward_dim
        self.vocab_size = config.vocab_size

        self.pos_encoder = PositionalEncoding(self.model_dim, dropout=self.dropout)
        encoder_layers = nn.TransformerEncoderLayer(
            self.model_dim, self.attention_heads, self.feedforward_dim, dropout=self.dropout, batch_first=True
        )
        self.transformer_encoder = nn.TransformerEncoder(encoder_layers, self.layers)

    def get_mask(self, src: torch.Tensor):
        # batch size, sequence length, embedded dimension
        seq_len = src.shape[-1]
        device = src.device
        if self.src_mask is None or self.src_mask.shape[-1] != seq_len:
            mask = _generate_square_subsequent_mask(seq_len).to(device)
            self.src_mask = mask
        return self.src_mask

    @abstractmethod
    def forward(self, sequences, lengths: Tensor = None, mask=None, targets=None):
        ...


class Transformer(TransformerLanguageModel):
    """Container module with an encoder, a recurrent or transformer module, and
    a decoder."""

    def __init__(self, config: TransformerConfig, bidirectional):
        self.name = "Transformer"
        super().__init__(config)
        self.bidirectional = bidirectional
        self.word_embedding = nn.Embedding(self.vocab_size, self.model_dim)
        if isinstance(config, TieredTransformerConfig):
            self.reduce_dimension = nn.Linear(config.input_dim, self.model_dim)
            if Application.instance().using_cuda:
                self.reduce_dimension = self.reduce_dimension.cuda()
        initialize_weights(self, dist_func=nn.init.xavier_uniform_)

    def forward(self, sequences, lengths=None, mask=None, targets=None):
        # batch size, sequence length, embedded dimension
        # lengths is currently ignored, added for compatibility with LSTM-training code

        if not self.bidirectional:
            self.src_mask = self.get_mask(sequences)
        else:
            self.src_mask = None

        word_embeddings = self.word_embedding(sequences) * math.sqrt(self.config.model_dim)
        tf_input = self.pos_encoder(word_embeddings)
        if mask is None:
            pad_mask = None
        else:
            pad_mask = mask == 0
        tf_hidden = self.transformer_encoder(tf_input, self.src_mask, src_key_padding_mask=pad_mask)
        # word embedding encoder and decoder share weights
        # @ is shorthand for matrix multiplication
        logits = tf_hidden @ self.word_embedding.weight.t()

        loss = None
        if targets is not None:
            # Compute and return loss if targets is given
            loss, _ = self.compute_loss(logits, targets)

        if self.tiered:
            return logits, tf_hidden, loss
        return logits, loss


class TieredTransformer(TieredLogModel):

    num_steps: int

    def __init__(self, config: TieredTransformerConfig, bidirectional):
        super().__init__(config)
        self.bidirectional = bidirectional
        self.dropout = config.dropout
        self.model_dim = config.model_dim
        self.ctx_dim = config.input_dim
        self.name = "Tiered_Transformer"
        self.src_pos_encoder = PositionalEncoding(self.model_dim, dropout=self.dropout)
        self.tgt_pos_encoder = PositionalEncoding(self.model_dim, dropout=self.dropout)
        self.word_embedding = nn.Embedding(config.vocab_size, self.model_dim)
        self.transformer_model = nn.Transformer(
            d_model=config.model_dim,
            nhead=config.attention_heads,
            num_encoder_layers=config.layers,
            num_decoder_layers=config.layers,
            dim_feedforward=config.feedforward_dim,
            dropout=config.dropout,
            batch_first=True,
        )
        self.shift_window = config.shift_window
        # To use transformer structure, the input lenghth for transformer encoder should be 1+.

        # User model state
        self.n_users = config.number_of_users
        self.reduce_dim = nn.Linear(self.ctx_dim, self.model_dim)
        self.src_mask = None
        self.tgt_mask = None
        self.ctx_histories = []
        for _ in range(self.n_users):
            self.ctx_histories.append(torch.zeros([1, self.ctx_dim]))
        initialize_weights(self, dist_func=nn.init.xavier_uniform_)

    def get_tgt_mask(self, tgt: torch.Tensor):
        # batch size, sequence length, embedded dimension
        seq_len = tgt.shape[-1]
        device = tgt.device
        if self.tgt_mask is None or self.tgt_mask.shape[-1] != seq_len:
            self.tgt_mask = _generate_square_subsequent_mask(seq_len).to(device)
        return self.tgt_mask

    def forward(self, sequences, lengths=None, mask=None, targets=None):
        users, tgt = sequences
        # Convert users list to python list
        users = [user.item() for user in users]

        # Get the state for the users in the batch
        ctx_histories = self.get_ctx_data(users, tgt.device)

        # Get the number of steps in the batch
        self.num_steps = tgt.shape[0]

        shape = tgt.shape + (self.config.vocab_size,)
        token_output = torch.zeros(shape, dtype=torch.float).to(tgt.device)

        # token_output = token_output.unsqueeze(3).repeat(1, 1, 1, self.config.vocab_size)
        # src = context info, tgt = log line info
        for idx, batch in enumerate(tgt):
            tgt_input = self.tgt_pos_encoder(self.word_embedding(batch) * math.sqrt(self.model_dim))

            src_padded = pad_sequence(ctx_histories, batch_first=True).to(tgt.device)
            src_compressed = self.reduce_dim(src_padded)
            src_input = self.src_pos_encoder(src_compressed * math.sqrt(self.model_dim))
            src_pad_mask = torch.all(src_padded == 0, dim=-1)
            src_pad_mask[:, 0] = False
            src_mask = _generate_square_subsequent_mask(src_input.shape[1]).to(src_input.device)
            tgt_mask = self.get_tgt_mask(batch)

            # e.g.,
            # i 0 0 0 0
            # i i 0 0 0
            # So we can apply padding mask to history input as
            # F T T T T
            # F F T T T
            # where T stands for True and padding, and F stands for False and no padding.

            tf_hidden = self.transformer_model(
                src=src_input, src_mask=src_mask, src_key_padding_mask=src_pad_mask, tgt=tgt_input, tgt_mask=tgt_mask
            )
            ctx_inputs = torch.cat([torch.mean(tf_hidden, dim=1), tf_hidden[:, -1, :]], dim=-1)
            for i, ctx in enumerate(ctx_inputs):
                ctx_histories[i] = torch.cat([ctx_histories[i], ctx.reshape(1, -1)], dim=0)[-self.shift_window :, :]
            if self.shift_window == 0:
                ctx_histories = [torch.zeros([1, self.ctx_dim]).to(tgt.device) for _ in users]
            logits = tf_hidden @ self.word_embedding.weight.t()
            token_output[idx][: logits.shape[0], : logits.shape[1], : logits.shape[2]] = logits
        # Update context state
        self.update_ctx_data(users, ctx_histories)

        loss = None
        if targets is not None:
            # Compute and return loss if targets is given
            loss, _ = self.compute_loss(token_output, targets)
        return token_output, loss

    def get_ctx_data(self, users, device):
        """Given a list of users, fetch the relevant history and model data for
        each user."""
        history = []
        for u in users:
            history.append(self.ctx_histories[u].to(device))
        return history

    def update_ctx_data(self, users, ctx_histories):
        for u, ctx_history in zip(users, ctx_histories):
<<<<<<< HEAD
            self.ctx_histories[u] = ctx_history.detach().cpu()


class MultilineTransformer(MultilineLogModel):
    """Transformer that works across multiple log lines - each "token" input is a single log line.

    The type of sentence embedding used is defined in the config. Valid options are currently:
    "mean": embeds words to the full model_dim, then takes the element-wise mean of the words in the log line.
                   in this case loss is computed in the embedding space (since mean is not reversible)
    "stack": embeds words to model_dim/sentence_length dims, then stacks them to form sentence embedding.
                   in this case loss is computed for each word prediction (since concatenation is reversible)

    Output: predicted embedding value for the next logline."""

    def __init__(self, config: MultilineTransformerConfig, bidirectional):
        super().__init__(config)

        self.bidirectional = bidirectional
        # Currently no support for bidirectional multiline transformer
        self.bidirectional = False
        self.config: MultilineTransformerConfig = config
        self.name = "Multiline Transformer"
        self.src_mask = None

        self.dropout = config.dropout
        self.model_dim = config.model_dim
        self.layers = config.layers
        self.attention_heads = config.attention_heads
        self.feedforward_dim = config.feedforward_dim
        self.vocab_size = config.vocab_size
        # Window size for the purposes of pe, etc.
        self.virtual_shift_window = self.config.shift_window * 2 - 1

        self.using_cuda = Application.instance().using_cuda

        # Prepare the sentence embedding
        if self.config.sentence_embedding == "mean":
            self._sentence_embedding = partial(torch.mean, dim=2)
            self._sentence_deembedding = lambda x: None  # Cannot reverse mean() so return None
            embedding_dim = self.model_dim
        elif self.config.sentence_embedding == "stack":
            # In this case words will be embedded to self.model_dim/sentence_length dims, then stackd to form
            # a self.model_dim long sentence embedding
            # Loss function will be cross entropy
            embedding_dim = int(self.model_dim / 10)
            assert (
                embedding_dim == self.model_dim / 10
            ), "For 'stack' sentence embedding, model_dim must be divisible by 10"
            self._sentence_embedding = partial(torch.flatten, start_dim=2)
            self._sentence_deembedding = lambda t: t.reshape(t.shape[0], t.shape[1], 10, embedding_dim)
            self.criterion = nn.CrossEntropyLoss(reduction="none", ignore_index=0)

        # Check if we have pretrained embedding weights to use
        if self.config.embeddings_path not in ("", None):
            embedding_weights = torch.load(self.config.embeddings_path)
            embedding_weights = embedding_weights["word_embedding.weight"]
            # Load the pretrained embedding weights, and freeze them
            self._word_embedding = nn.Embedding.from_pretrained(embedding_weights, freeze=True)
            # Move the word embeddings to the correct device - pretrained might be from CPU or GPU!
            if self.using_cuda:
                self._word_embedding.cuda()
            else:
                self._word_embedding.cpu()
        else:
            # Normal, learnable embeddings
            self._word_embedding = nn.Embedding(self.vocab_size, embedding_dim)

        self.pos_encoder = PositionalEncoding(self.model_dim, dropout=self.dropout, max_len=self.virtual_shift_window)
        encoder_layers = nn.TransformerEncoderLayer(
            self.model_dim, self.attention_heads, self.feedforward_dim, dropout=self.dropout, batch_first=True
        )
        self.transformer_encoder: nn.TransformerEncoder = nn.TransformerEncoder(encoder_layers, self.layers)

        initialize_weights(self, dist_func=nn.init.xavier_uniform_)

    def get_mask(self, src: torch.Tensor):
        # batch size, sequence length, embedded dimension
        seq_len = src.shape[1]
        device = src.device
        # Simple case - input sequences are shift_window long, generate standard self-attention mask
        if self.src_mask is None or self.src_mask.shape[0] != seq_len:
            if seq_len == self.config.shift_window:
                mask = _generate_square_subsequent_mask(seq_len).to(device)
            # Sequences contain extra history so that each step can have the full shift_window history length.
            # We must generate an appropriate mask so each step has exactly shift_window long history
            # E.g. , with shift_window of 3, this might look like:
            # 0 0 0 0 0
            # 0 0 0 0 0
            # i i i 0 0
            # 0 i i i 0
            # 0 0 i i i
            else:
                mask = _generate_subsquare_subsequent_mask(seq_len, self.config.shift_window).to(device)
            self.src_mask = mask

        return self.src_mask

    def word_embedding(self, src):
        """Performs word embedding, i.e. from word token to n-dimensional
        vector representation."""
        return self._word_embedding(src)

    def sentence_embedding(self, src):
        """Performs sentence embedding, taking a sequence of embedded word
        tokens and producing a singular 'sentence token'."""
        return self._sentence_embedding(src)

    def sentence_deembedding(self, src):
        """Reverses sentence embedding (if possible), taking a sentence token
        and yielding a sequence of embedded word tokens."""
        return self._sentence_deembedding(src)

    def forward(self, sequences: Tensor, lengths=None, mask=None, targets=None):
        # sequences: (batch, sequence, log_line)
        # Step 1: Use sentence embedding to summarise each logline as a single token
        # Step 2: Apply transformer across this sequence of logline tokens

        # Prepare mask
        self.src_mask = self.get_mask(sequences)

        # Apply word embedding to each log line in each sequence in each batch
        word_embeddings = self.word_embedding(sequences)
        # word_embeddings: (batch size, sequence length, logline length, embedded dimension)
        line_embeddings = self.sentence_embedding(
            word_embeddings
        )  # Logline embeddings - average of word tokens in the line
        # line_embeddings: (batch size, sequence_length, sentence embedded dimension)

        # Add positional encoding to the line embeddings
        line_embeddings = self.pos_encoder(line_embeddings)

        if mask is None:
            pad_mask = None
        else:
            pad_mask = mask == 0
        tf_hidden = self.transformer_encoder(line_embeddings, self.src_mask, src_key_padding_mask=pad_mask)
        # Discard all but the last shift_window entries
        logits = tf_hidden[:, -self.config.shift_window :, :]

        # Try to reverse sentence embedding to produce logits
        deembedded_sentence = self.sentence_deembedding(logits)
        if deembedded_sentence is not None:
            logits = deembedded_sentence @ self._word_embedding.weight.t()

        loss = None
        if targets is not None:
            # Compute and return loss if targets is given
            loss, _ = self.compute_loss(logits, targets)

        return logits, loss
=======
            self.ctx_histories[u] = ctx_history.detach().cpu()
>>>>>>> 8e837be7
<|MERGE_RESOLUTION|>--- conflicted
+++ resolved
@@ -275,157 +275,4 @@
 
     def update_ctx_data(self, users, ctx_histories):
         for u, ctx_history in zip(users, ctx_histories):
-<<<<<<< HEAD
-            self.ctx_histories[u] = ctx_history.detach().cpu()
-
-
-class MultilineTransformer(MultilineLogModel):
-    """Transformer that works across multiple log lines - each "token" input is a single log line.
-
-    The type of sentence embedding used is defined in the config. Valid options are currently:
-    "mean": embeds words to the full model_dim, then takes the element-wise mean of the words in the log line.
-                   in this case loss is computed in the embedding space (since mean is not reversible)
-    "stack": embeds words to model_dim/sentence_length dims, then stacks them to form sentence embedding.
-                   in this case loss is computed for each word prediction (since concatenation is reversible)
-
-    Output: predicted embedding value for the next logline."""
-
-    def __init__(self, config: MultilineTransformerConfig, bidirectional):
-        super().__init__(config)
-
-        self.bidirectional = bidirectional
-        # Currently no support for bidirectional multiline transformer
-        self.bidirectional = False
-        self.config: MultilineTransformerConfig = config
-        self.name = "Multiline Transformer"
-        self.src_mask = None
-
-        self.dropout = config.dropout
-        self.model_dim = config.model_dim
-        self.layers = config.layers
-        self.attention_heads = config.attention_heads
-        self.feedforward_dim = config.feedforward_dim
-        self.vocab_size = config.vocab_size
-        # Window size for the purposes of pe, etc.
-        self.virtual_shift_window = self.config.shift_window * 2 - 1
-
-        self.using_cuda = Application.instance().using_cuda
-
-        # Prepare the sentence embedding
-        if self.config.sentence_embedding == "mean":
-            self._sentence_embedding = partial(torch.mean, dim=2)
-            self._sentence_deembedding = lambda x: None  # Cannot reverse mean() so return None
-            embedding_dim = self.model_dim
-        elif self.config.sentence_embedding == "stack":
-            # In this case words will be embedded to self.model_dim/sentence_length dims, then stackd to form
-            # a self.model_dim long sentence embedding
-            # Loss function will be cross entropy
-            embedding_dim = int(self.model_dim / 10)
-            assert (
-                embedding_dim == self.model_dim / 10
-            ), "For 'stack' sentence embedding, model_dim must be divisible by 10"
-            self._sentence_embedding = partial(torch.flatten, start_dim=2)
-            self._sentence_deembedding = lambda t: t.reshape(t.shape[0], t.shape[1], 10, embedding_dim)
-            self.criterion = nn.CrossEntropyLoss(reduction="none", ignore_index=0)
-
-        # Check if we have pretrained embedding weights to use
-        if self.config.embeddings_path not in ("", None):
-            embedding_weights = torch.load(self.config.embeddings_path)
-            embedding_weights = embedding_weights["word_embedding.weight"]
-            # Load the pretrained embedding weights, and freeze them
-            self._word_embedding = nn.Embedding.from_pretrained(embedding_weights, freeze=True)
-            # Move the word embeddings to the correct device - pretrained might be from CPU or GPU!
-            if self.using_cuda:
-                self._word_embedding.cuda()
-            else:
-                self._word_embedding.cpu()
-        else:
-            # Normal, learnable embeddings
-            self._word_embedding = nn.Embedding(self.vocab_size, embedding_dim)
-
-        self.pos_encoder = PositionalEncoding(self.model_dim, dropout=self.dropout, max_len=self.virtual_shift_window)
-        encoder_layers = nn.TransformerEncoderLayer(
-            self.model_dim, self.attention_heads, self.feedforward_dim, dropout=self.dropout, batch_first=True
-        )
-        self.transformer_encoder: nn.TransformerEncoder = nn.TransformerEncoder(encoder_layers, self.layers)
-
-        initialize_weights(self, dist_func=nn.init.xavier_uniform_)
-
-    def get_mask(self, src: torch.Tensor):
-        # batch size, sequence length, embedded dimension
-        seq_len = src.shape[1]
-        device = src.device
-        # Simple case - input sequences are shift_window long, generate standard self-attention mask
-        if self.src_mask is None or self.src_mask.shape[0] != seq_len:
-            if seq_len == self.config.shift_window:
-                mask = _generate_square_subsequent_mask(seq_len).to(device)
-            # Sequences contain extra history so that each step can have the full shift_window history length.
-            # We must generate an appropriate mask so each step has exactly shift_window long history
-            # E.g. , with shift_window of 3, this might look like:
-            # 0 0 0 0 0
-            # 0 0 0 0 0
-            # i i i 0 0
-            # 0 i i i 0
-            # 0 0 i i i
-            else:
-                mask = _generate_subsquare_subsequent_mask(seq_len, self.config.shift_window).to(device)
-            self.src_mask = mask
-
-        return self.src_mask
-
-    def word_embedding(self, src):
-        """Performs word embedding, i.e. from word token to n-dimensional
-        vector representation."""
-        return self._word_embedding(src)
-
-    def sentence_embedding(self, src):
-        """Performs sentence embedding, taking a sequence of embedded word
-        tokens and producing a singular 'sentence token'."""
-        return self._sentence_embedding(src)
-
-    def sentence_deembedding(self, src):
-        """Reverses sentence embedding (if possible), taking a sentence token
-        and yielding a sequence of embedded word tokens."""
-        return self._sentence_deembedding(src)
-
-    def forward(self, sequences: Tensor, lengths=None, mask=None, targets=None):
-        # sequences: (batch, sequence, log_line)
-        # Step 1: Use sentence embedding to summarise each logline as a single token
-        # Step 2: Apply transformer across this sequence of logline tokens
-
-        # Prepare mask
-        self.src_mask = self.get_mask(sequences)
-
-        # Apply word embedding to each log line in each sequence in each batch
-        word_embeddings = self.word_embedding(sequences)
-        # word_embeddings: (batch size, sequence length, logline length, embedded dimension)
-        line_embeddings = self.sentence_embedding(
-            word_embeddings
-        )  # Logline embeddings - average of word tokens in the line
-        # line_embeddings: (batch size, sequence_length, sentence embedded dimension)
-
-        # Add positional encoding to the line embeddings
-        line_embeddings = self.pos_encoder(line_embeddings)
-
-        if mask is None:
-            pad_mask = None
-        else:
-            pad_mask = mask == 0
-        tf_hidden = self.transformer_encoder(line_embeddings, self.src_mask, src_key_padding_mask=pad_mask)
-        # Discard all but the last shift_window entries
-        logits = tf_hidden[:, -self.config.shift_window :, :]
-
-        # Try to reverse sentence embedding to produce logits
-        deembedded_sentence = self.sentence_deembedding(logits)
-        if deembedded_sentence is not None:
-            logits = deembedded_sentence @ self._word_embedding.weight.t()
-
-        loss = None
-        if targets is not None:
-            # Compute and return loss if targets is given
-            loss, _ = self.compute_loss(logits, targets)
-
-        return logits, loss
-=======
-            self.ctx_histories[u] = ctx_history.detach().cpu()
->>>>>>> 8e837be7
+            self.ctx_histories[u] = ctx_history.detach().cpu()