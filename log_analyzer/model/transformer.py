--- conflicted
+++ resolved
@@ -103,32 +103,17 @@
         )
         self.transformer_encoder = nn.TransformerEncoder(encoder_layers, self.layers)
 
-<<<<<<< HEAD
-    def _generate_square_subsequent_mask(self, sz):
-        mask = (torch.triu(torch.ones(sz, sz)) == 1).transpose(0, 1)
-        mask = mask.float().masked_fill(mask == 0, float("-inf")).masked_fill(mask == 1, float(0.0))
-        return mask
-
-    def forward(self, src, has_mask):
+    def forward(self, src: torch.Tensor, lengths=None, mask=None, has_mask=True):
+        # batch size, sequence length, embedded dimension
+        # lengths is currently ignored, added for compatibility with LSTM-training code
         if isinstance(self, ContextTransformer):
             seq_len = src.shape[1]
         else:
             seq_len = src.shape[-1]
-
         if has_mask:
             device = src.device
             if self.src_mask is None or self.src_mask.shape[-1] != seq_len:
-                mask = self._generate_square_subsequent_mask(seq_len).to(device)
-=======
-    def forward(self, src: torch.Tensor, lengths=None, mask=None, has_mask=True):
-        # batch size, sequence length, embedded dimension
-        # lengths is currently ignored, added for compatibility with LSTM-training code
-        # TODO: compatibility with character level encoding
-        if has_mask:
-            device = src.device
-            if self.src_mask is None or self.src_mask.shape[-1] != src.shape[-1]:
-                mask = _generate_square_subsequent_mask(src.shape[-1]).to(device)
->>>>>>> 4ff0dbf8
+                mask = _generate_square_subsequent_mask(seq_len).to(device)
                 self.src_mask = mask
         else:
             self.src_mask = None
