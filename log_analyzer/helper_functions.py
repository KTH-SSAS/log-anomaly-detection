--- conflicted
+++ resolved
@@ -103,11 +103,7 @@
     return lm_trainer, train_loader, test_loader
 
 
-<<<<<<< HEAD
-def train_model(args, lm_trainer, store_eval_data=False):
-=======
-def train_model(lm_trainer : Trainer, train_loader, test_loader):
->>>>>>> a967b85a
+def train_model(lm_trainer : Trainer, train_loader, test_loader, store_eval_data=False):
     """Perform 1 epoch of training on lm_trainer"""
 
     outfile = None
@@ -116,13 +112,8 @@
     writer = SummaryWriter(os.path.join(log_dir, 'metrics'))
 
     train_losses = []
-<<<<<<< HEAD
     for iteration, batch in enumerate(tqdm(train_loader)):
-        if args.tiered:
-=======
-    for iteration, batch in enumerate(train_loader):
         if lm_trainer is TieredTrainer:
->>>>>>> a967b85a
             if train_loader.flush is False:
                 loss, done = lm_trainer.train_step(batch)
             else:
