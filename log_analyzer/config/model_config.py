import json
from dataclasses import dataclass, field
from typing import List, Optional

from log_analyzer.config.config import Config


@dataclass
class ModelConfig(Config):
    sequence_length: Optional[int] = field(init=False, default=None)
    _vocab_size: Optional[int] = field(init=False, default=None)

    @property
    def vocab_size(self) -> int:
        if self._vocab_size is None:
            raise RuntimeError("Vocab size was not set!")
        return self._vocab_size

    @vocab_size.setter
    def vocab_size(self, value):
        self._vocab_size = value


@dataclass
class LSTMConfig(ModelConfig):
    """Configuration class for LSTM models."""

    layers: List[int]
    attention_type: str
    attention_dim: int
    embedding_dim: int

    @property
    def input_dim(self):
        """Feature length of input to LSTM."""
        return self.embedding_dim


@dataclass
class TieredLSTMConfig(LSTMConfig):
    """Configuration class for LSTM models."""

    context_layers: list

    @property
    def input_dim(self):
        """Feature length of input to LSTM."""
        return self.embedding_dim + self.context_layers[-1]


@dataclass
class TransformerConfig(ModelConfig):
    """Configuration class for Transformer models."""

    layers: int
    feedforward_dim: int
    model_dim: int
    attention_heads: int
    dropout: float


@dataclass
class TieredTransformerConfig(TransformerConfig):
    """Configuration class for Tiered Transformer models."""

    shift_window: int
    _number_of_users: Optional[int] = field(init=False, default=None)

    @property
    def vocab_size(self) -> int:
        if self._vocab_size is None:
            raise RuntimeError("Vocab size was not set!")
        return self._vocab_size

    @vocab_size.setter
    def vocab_size(self, value):
        self._vocab_size = value

    @property
    def number_of_users(self) -> int:
        if self._number_of_users is None:
            raise RuntimeError("Number of users was not set!")
        return self._number_of_users

    @number_of_users.setter
    def number_of_users(self, value):
        self._number_of_users = value

    @property
    def input_dim(self):
        """Feature length of input to LSTM."""
        return self.model_dim * 2

    @classmethod
    def init_from_file(cls, filename):
        with open(filename, "r", encoding="utf8") as f:
            data: dict = json.load(f)

<<<<<<< HEAD
        data["context_config"] = TransformerConfig(
            **data["context_config"],
        )

        return cls.init_from_dict(data)


@dataclass
class MultilineTransformerConfig(TransformerConfig):
    """Configuration class for Multiline Transformer models."""

    window_size: int
    memory_type: str
    sentence_embedding: str
    embeddings_path: str
=======
        return cls.init_from_dict(data)
>>>>>>> 2313da43
<|MERGE_RESOLUTION|>--- conflicted
+++ resolved
@@ -96,11 +96,6 @@
         with open(filename, "r", encoding="utf8") as f:
             data: dict = json.load(f)
 
-<<<<<<< HEAD
-        data["context_config"] = TransformerConfig(
-            **data["context_config"],
-        )
-
         return cls.init_from_dict(data)
 
 
@@ -111,7 +106,4 @@
     window_size: int
     memory_type: str
     sentence_embedding: str
-    embeddings_path: str
-=======
-        return cls.init_from_dict(data)
->>>>>>> 2313da43
+    embeddings_path: str