from dataclasses import dataclass
from typing import List

from log_analyzer.config.config import Config


@dataclass
class ModelConfig(Config):
    sequence_length: int


@dataclass
class LSTMConfig(ModelConfig):
    """Configuration class for LSTM models."""

    layers: List[int]
    attention_type: str
    attention_dim: int
    embedding_dim: int
    vocab_size: int

    @property
    def input_dim(self):
        """Feature length of input to LSTM."""
        return self.embedding_dim


@dataclass
class TieredLSTMConfig(LSTMConfig):
    """Configuration class for LSTM models."""

    context_layers: list

    @property
    def input_dim(self):
        """Feature length of input to LSTM."""
        return self.embedding_dim + self.context_layers[-1]

<<<<<<< HEAD
class TransformerConfig(Config):
    """Configuration class for Transformer models"""

    def __init__(self, layers, feedforward_dim, model_dim, attention_heads, vocab_size, dropout, sequence_length=None):
        super().__init__()
        self.layers = layers
        self.feedforward_dim = feedforward_dim
        self.model_dim = model_dim
        self.attention_heads = attention_heads
        self.vocab_size = vocab_size
        self.dropout = dropout
        self.sequence_length = sequence_length

class TieredTransformerConfig(TransformerConfig):
    """Configuration class for Tiered Transformer models"""

    def __init__(self, context_model_dim, context_layers, context_feedforward_dim, context_attention_heads, context_dropout, *args, **kwargs) -> None:
        super().__init__(*args, **kwargs)
        self.context_model_dim = context_model_dim
        self.context_layers =  context_layers
        self.context_feedforward_dim = context_feedforward_dim
        self.context_attention_heads = context_attention_heads
        self.context_dropout = context_dropout

    @property
    def input_dim(self):
        """Feature length of input to LSTM"""
        return self.model_dim + self.context_model_dim
=======

@dataclass
class TransformerConfig(ModelConfig):
    """Configuration class for Transformer models."""

    layers: int
    feedforward_dim: int
    model_dim: int
    attention_heads: int
    vocab_size: int
    dropout: float
>>>>>>> 2008fc46
<|MERGE_RESOLUTION|>--- conflicted
+++ resolved
@@ -36,7 +36,6 @@
         """Feature length of input to LSTM."""
         return self.embedding_dim + self.context_layers[-1]
 
-<<<<<<< HEAD
 class TransformerConfig(Config):
     """Configuration class for Transformer models"""
 
@@ -64,17 +63,4 @@
     @property
     def input_dim(self):
         """Feature length of input to LSTM"""
-        return self.model_dim + self.context_model_dim
-=======
-
-@dataclass
-class TransformerConfig(ModelConfig):
-    """Configuration class for Transformer models."""
-
-    layers: int
-    feedforward_dim: int
-    model_dim: int
-    attention_heads: int
-    vocab_size: int
-    dropout: float
->>>>>>> 2008fc46
+        return self.model_dim + self.context_model_dim