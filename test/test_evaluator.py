--- conflicted
+++ resolved
@@ -62,15 +62,8 @@
     args = utils.set_args(bidir, model_type, token_level)
     args["base_logdir"] = os.path.join(tmpdir, "runs")
 
-<<<<<<< HEAD
     trainer, train_loader, val_loader, test_loader = init_from_config_classes(**args)
-    # Only unique thing in the tiered version of the evaluator is the data
-    # storing code
+    # Only unique thing in the tiered version of the evaluator is the data-storing code
     train_losses, test_losses = train_model(trainer, train_loader, val_loader, test_loader, store_eval_data=True)
-=======
-    trainer, train_loader, test_loader = init_from_config_classes(**args)
-    # Only unique thing in the tiered version of the evaluator is the data-storing code
-    train_losses, test_losses = train_model(trainer, train_loader, test_loader, store_eval_data=True)
     eval_model(trainer)
->>>>>>> 4ff0dbf8
     assert True