--- conflicted
+++ resolved
@@ -64,14 +64,9 @@
     args["base_logdir"] = os.path.join(tmpdir, "runs")
 
     trainer, train_loader, test_loader = init_from_config_classes(**args)
-<<<<<<< HEAD
-    # Only unique thing in the tiered version of the evaluator is the data storing code
+    # Only unique thing in the tiered version of the evaluator is the data-storing code
     train_losses, test_losses = train_model(
-        trainer, train_loader, test_loader, store_eval_data=True)
+        trainer, train_loader, test_loader, store_eval_data=True
+    )
     eval_model(trainer)
-=======
-    # Only unique thing in the tiered version of the evaluator is the data
-    # storing code
-    train_losses, test_losses = train_model(trainer, train_loader, test_loader, store_eval_data=True)
->>>>>>> 2008fc46
     assert True