--- conflicted
+++ resolved
@@ -155,16 +155,10 @@
 
 
 @pytest.fixture()
-<<<<<<< HEAD
-def tokenizer(vocab_file):
-    vocab = LANLVocab(vocab_file)
+def tokenizer(vocab):
     return LANLTokenizer(vocab)
 
 
 @pytest.fixture
 def context_history():
-    return torch.randint(low=0, high=VOCAB_SIZE, size=(BATCH_SIZE, LEN_SAVED_HISTORY, VOCAB_SIZE))
-=======
-def tokenizer(vocab):
-    return LANLTokenizer(vocab)
->>>>>>> f33cfed3
+    return torch.randint(low=0, high=VOCAB_SIZE, size=(BATCH_SIZE, LEN_SAVED_HISTORY, VOCAB_SIZE))