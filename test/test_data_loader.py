--- conflicted
+++ resolved
@@ -1,10 +1,6 @@
 from log_analyzer.config.trainer_config import DataConfig
 from torch.utils.data import DataLoader
-<<<<<<< HEAD
-from log_analyzer.data.data_loader import IterableLogDataset, MapLogDataset
-=======
-from log_analyzer.data.data_loader import IterableLogDataSet, create_data_loader
->>>>>>> c6274a38
+from log_analyzer.data.data_loader import IterableLogDataset, MapLogDataset, create_data_loader
 import torch
 
 def batch_equal(v1: torch.Tensor, v2: torch.Tensor):
@@ -19,52 +15,15 @@
     bidirectional = False
     skip_sos = False
     jagged = True
-    input_length = calculate_max_input_length(data_config.sentence_length, bidirectional, skip_sos)
-<<<<<<< HEAD
-    itdataset = IterableLogDataset(filepath, bidirectional, skip_sos, jagged, sentence_length=input_length)
-    mapdataset = MapLogDataset(filepath, bidirectional, skip_sos, jagged, sentence_length=input_length)
-    for dataset, shuffle in zip([itdataset, mapdataset], [False, True]):
-        data_handler = DataLoader(dataset, batch_size=batch_size, shuffle=shuffle)
-        for batch in data_handler:
-            x: torch.Tensor = batch['x']
-            x_length = batch['length']
-            assert x.shape == torch.Size([batch_size, input_length]), "forward"
-            for i in range(0, batch_size):           
-                all(batch['x'][i, 1:x_length[i]] == batch['t'][i, :x_length[i]-1]) # Confirm that the targets are equal to the inputs shifted by 1
-=======
-    data_handler = create_data_loader(filepath, batch_size, bidirectional, skip_sos, jagged, input_length)
-    for batch in data_handler:
-        x: torch.Tensor = batch['input']
-        x_length = batch['length']
-        for i in range(0, batch_size):           
-            all(batch['input'][i, 1:x_length[i]] == batch['target'][i, :x_length[i]-1]) # Confirm that the targets are equal to the inputs shifted by 1
->>>>>>> c6274a38
-
-    # Test bidirectional
-    bidirectional = True
-
-    input_length = calculate_max_input_length(data_config.sentence_length, bidirectional, skip_sos)
-<<<<<<< HEAD
-    itdataset = IterableLogDataset(filepath, bidirectional, skip_sos, jagged, sentence_length=input_length)
-    mapdataset = MapLogDataset(filepath, bidirectional, skip_sos, jagged, sentence_length=input_length)
-    for dataset, shuffle in zip([itdataset, mapdataset], [False, True]):
-        data_handler = DataLoader(dataset, batch_size=batch_size)
-        for batch in data_handler:
-            x: torch.Tensor = batch['x']
-            x_length = batch['length']
-            assert x.shape == torch.Size([batch_size, input_length]), "bidirectional"
-            for i in range(0, batch_size):           
-                all(batch['x'][i, 1:x_length[i]-1] == batch['t'][i, :x_length[i]-2]) # Confirm that the targets are equal to the inputs shifted by 1
-=======
-    data_handler = create_data_loader(filepath, batch_size, bidirectional, skip_sos, jagged, input_length)
-    for batch in data_handler:
-        x: torch.Tensor = batch['input']
-        x_length = batch['length']
-        for i in range(0, batch_size):           
-            all(batch['input'][i, 1:x_length[i]-1] == batch['target'][i, :x_length[i]-2]) # Confirm that the targets are equal to the inputs shifted by 1
->>>>>>> c6274a38
-
-
+    for bidirectional in [False, True]:
+        input_length = calculate_max_input_length(data_config.sentence_length, bidirectional, skip_sos)
+        for shuffle in [False, True]:
+            data_handler = create_data_loader(filepath, batch_size, bidirectional, skip_sos, jagged, input_length, shuffle)
+            for batch in data_handler:
+                x: torch.Tensor = batch['input']
+                x_length = batch['length']
+                for i in range(0, batch_size):           
+                    all(batch['input'][i, 1:x_length[i]-int(bidirectional)] == batch['target'][i, :x_length[i]-1-int(bidirectional)]) # Confirm that the targets are equal to the inputs shifted by 1
         
 
 def test_data_loader_word():
@@ -72,48 +31,16 @@
     filepath = 'data/test_data/word_day_split/0.txt'
     data_config = DataConfig.init_from_file('config/lanl_word_config_data.json')
     batch_size = 10
-    bidirectional = False
     skip_sos = False
     jagged = False
-    input_length = calculate_max_input_length(data_config.sentence_length, bidirectional, skip_sos)
-<<<<<<< HEAD
-    itdataset = IterableLogDataset(filepath, bidirectional, skip_sos, jagged, sentence_length=input_length)
-    mapdataset = MapLogDataset(filepath, bidirectional, skip_sos, jagged, sentence_length=input_length)
-    for dataset, shuffle in zip([itdataset, mapdataset], [False, True]):
-        data_handler = DataLoader(dataset, batch_size=batch_size)
-        for batch in data_handler:
-            x: torch.Tensor = batch['x']
-            assert x.shape == torch.Size([batch_size, input_length]), "forward"
-            assert batch_equal(batch['x'][:, 1:], batch['t'][:, :-1]) # Confirm that the targets are equal to the inputs shifted by 1
-=======
-    data_handler = create_data_loader(filepath, batch_size, bidirectional, skip_sos, jagged, data_config.sentence_length)
-    for batch in data_handler:
-        x: torch.Tensor = batch['input']
-        assert x.shape == torch.Size([batch_size, input_length]), "forward"
-        assert batch_equal(batch['input'][:, 1:], batch['target'][:, :-1]), "forward-shift" # Confirm that the targets are equal to the inputs shifted by 1
->>>>>>> c6274a38
-
-    # Test bidirectional
-    bidirectional = True
-    skip_sos = False
-
-    input_length = calculate_max_input_length(data_config.sentence_length, bidirectional, skip_sos)
-<<<<<<< HEAD
-    itdataset = IterableLogDataset(filepath, bidirectional, skip_sos, jagged, sentence_length=input_length)
-    mapdataset = MapLogDataset(filepath, bidirectional, skip_sos, jagged, sentence_length=input_length)
-    for dataset, shuffle in zip([itdataset, mapdataset], [False, True]):
-        data_handler = DataLoader(dataset, batch_size=batch_size)
-        for batch in data_handler:
-            x: torch.Tensor = batch['x']
-            assert x.shape == torch.Size([batch_size, input_length]), "bidirectional"
-            assert batch_equal(batch['x'][:, 1:-1], batch['t']) # The target should be equal to the input without the first and last token.
-=======
-    data_handler = create_data_loader(filepath, batch_size, bidirectional, skip_sos, jagged, data_config.sentence_length)
-    for batch in data_handler:
-        x: torch.Tensor = batch['input']
-        assert x.shape == torch.Size([batch_size, input_length]), "bidirectional"
-        assert batch_equal(batch['input'][:, 1:-1], batch['target']), "bidir-shift" # The target should be equal to the input without the first and last token.
->>>>>>> c6274a38
+    for bidirectional in [False, True]:
+        input_length = calculate_max_input_length(data_config.sentence_length, bidirectional, skip_sos)
+        for shuffle in [False, True]:
+            data_handler = create_data_loader(filepath, batch_size, bidirectional, skip_sos, jagged, data_config.sentence_length)
+            for batch in data_handler:
+                x: torch.Tensor = batch['input']
+                assert x.shape == torch.Size([batch_size, input_length]), "bidirectional" if bidirectional else "forward"
+                assert batch_equal(batch['input'][:, 1:batch['input'].shape[1]-int(bidirectional)], batch['target'][:, :batch['target'].shape[1]-int(not bidirectional)]), f"{'bidir' if bidirectional else 'forward'}-shift" # Confirm that the targets are equal to the inputs shifted by 1
 
 
 def test_data_loader_tiered():
