--- conflicted
+++ resolved
@@ -1,13 +1,9 @@
 import pytest
 import torch
 
-<<<<<<< HEAD
 from log_analyzer.config.trainer_config import DataConfig
 from log_analyzer.data.data_loader import create_data_loaders, create_data_loaders_multiline
-=======
-from log_analyzer.data.data_loader import create_data_loaders
 from log_analyzer.tokenizer.tokenizer_neo import CharTokenizer, LANLTokenizer, LANLVocab
->>>>>>> 59339632
 
 
 def batch_equal(v1: torch.Tensor, v2: torch.Tensor):
@@ -63,24 +59,24 @@
 def test_data_loader_tiered():
     pytest.skip()
 
+@pytest.mark.parametrize("shuffle", [False, True])
+@pytest.mark.parametrize("memory_type", ["global", "user"])
+def test_data_loader_multiline(shuffle, memory_type):
+    from log_analyzer.train_loop import calculate_max_input_length
+    if shuffle:
+        pytest.skip()
 
-@pytest.mark.parametrize("memory_type", ["global", "user"])
-def test_data_loader_multiline(memory_type):
-    from log_analyzer.train_loop import calculate_max_input_length
+    filepath = "data/test_data/6.csv"
+    batch_size = 10
+    vocab = LANLVocab("data/vocab_field_cutoff=40.json")
+    tokenizer = LANLTokenizer(vocab)
+    task = "sentence-lm"
 
-    filepath = "data/test_data/word_day_split/0.txt"
-    data_config = DataConfig.init_from_file("config/lanl_config_data_word.json")
-    batch_size = 3
     window_size = 5
-    skip_sos = True
-    jagged = False
-    bidirectional = False
-    input_length = calculate_max_input_length(data_config.sentence_length, bidirectional, skip_sos)
-    data_handler, _ = create_data_loaders_multiline(
-        filepath, batch_size, bidirectional, skip_sos, jagged, window_size, memory_type
-    )
+    input_length = calculate_max_input_length(task, tokenizer)
+    data_handler, _ = create_data_loaders_multiline(filepath, batch_size, tokenizer, task, window_size, memory_type, shuffle=shuffle)
     final_batch = False
-    for idx, batch in enumerate(data_handler):
+    for batch in data_handler:
         # Final batch doesn't have to be full length - roundabout way to check this because dataset might not have a known length
         if final_batch:
             raise AssertionError("Encountered non-full batch that wasn't final batch of dataloader.")
