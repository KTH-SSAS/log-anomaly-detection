from pathlib import Path

import pytest
import torch

<<<<<<< HEAD
from log_analyzer.config.trainer_config import DataConfig
from log_analyzer.data.data_loader import create_data_loaders, create_data_loaders_multiline
from log_analyzer.tokenizer.tokenizer_neo import CharTokenizer, LANLTokenizer, LANLVocab
=======
from log_analyzer.data.data_loader import create_data_loaders
from log_analyzer.tokenizer.tokenizer_neo import CharTokenizer
from log_analyzer.train_loop import get_tokenizer
>>>>>>> 2961eb74


def batch_equal(v1: torch.Tensor, v2: torch.Tensor):
    assert v1.shape == v2.shape
    return all(torch.all((v1 == v2), dim=-1))


@pytest.mark.parametrize("shuffle", [False, True])
@pytest.mark.parametrize("task", ["lm", "bidir-lm"])
def test_data_loader_char(shuffle, task):

    filepath = "data/test_data/6.csv"
    batch_sizes = (10, 10)
    tokenizer = CharTokenizer(None)
    data_handler, _ = create_data_loaders([filepath], batch_sizes, tokenizer, task, shuffle=shuffle)
    bidirectional = task == "bidir-lm"
    for batch in data_handler:
        x: torch.Tensor = batch["input"]
        x_length = batch["length"]
        for i in range(0, batch_sizes[0]):
            # Confirm that the targets are equal to the inputs shifted
            # by 1
            all(
                x[i, 1 : x_length[i] - int(bidirectional)] == batch["target"][i, : x_length[i] - 1 - int(bidirectional)]
            )


@pytest.mark.parametrize("shuffle", [False, True])
@pytest.mark.parametrize("task", ["lm", "bidir-lm"])
@pytest.mark.parametrize("mode", ["word-field", "word-global"])
def test_data_loader_word(shuffle, task, mode):

    filepath = "data/test_data/6.csv"
    batch_sizes = (10, 10)
    counts_file = Path("data/counts678.json")

    tokenizer = get_tokenizer(mode, "", counts_file, cutoff=40)

    data_handler, _ = create_data_loaders([filepath], batch_sizes, tokenizer, task, shuffle)
    bidirectional = task == "bidir-lm"
    expected_input_length = 10 - 1 if task == "lm" else 10 + 2
    for batch in data_handler:
        x: torch.Tensor = batch["input"]
        assert x.shape == torch.Size([batch_sizes[0], expected_input_length]), (
            "bidirectional" if bidirectional else "forward"
        )
        # Confirm that the targets are equal to the inputs shifted by 1
        assert batch_equal(
            batch["input"][:, 1 : batch["input"].shape[1] - int(bidirectional)],
            batch["target"][:, : batch["target"].shape[1] - int(not bidirectional)],
        ), f"{'bidir' if bidirectional else 'forward'}-shift"


def test_data_loader_tiered():
    pytest.skip()

@pytest.mark.parametrize("shuffle", [False, True])
@pytest.mark.parametrize("memory_type", ["global", "user"])
def test_data_loader_multiline(shuffle, memory_type):
    from log_analyzer.train_loop import calculate_max_input_length
    if shuffle:
        pytest.skip()

    filepath = "data/test_data/6.csv"
    batch_size = 10
    vocab = LANLVocab("data/vocab_field_cutoff=40.json")
    tokenizer = LANLTokenizer(vocab)
    task = "sentence-lm"

    window_size = 5
    input_length = calculate_max_input_length(task, tokenizer)
    data_handler, _ = create_data_loaders_multiline(filepath, batch_size, tokenizer, task, window_size, memory_type, shuffle=shuffle)
    final_batch = False
    for batch in data_handler:
        # Final batch doesn't have to be full length - roundabout way to check this because dataset might not have a known length
        if final_batch:
            raise AssertionError("Encountered non-full batch that wasn't final batch of dataloader.")
        try:
            assert batch["input"].shape == torch.Size([batch_size, 2 * window_size - 1, input_length])
        except AssertionError:
            assert batch["input"].shape[1:] == torch.Size([2 * window_size - 1, input_length])
            final_batch = True
        for b in range(batch["input"].shape[0]):
            # Confirm that the targets are equal to the last window-size input.
            # Note that the first of these window_size inputs won't be present in targets, and likewise
            # The last target won't be present in the input
            assert batch_equal(
                batch["input"][b, -(window_size - 1) :],
                batch["target"][b, :-1],
            ), "forward-shift"<|MERGE_RESOLUTION|>--- conflicted
+++ resolved
@@ -3,15 +3,9 @@
 import pytest
 import torch
 
-<<<<<<< HEAD
-from log_analyzer.config.trainer_config import DataConfig
 from log_analyzer.data.data_loader import create_data_loaders, create_data_loaders_multiline
-from log_analyzer.tokenizer.tokenizer_neo import CharTokenizer, LANLTokenizer, LANLVocab
-=======
-from log_analyzer.data.data_loader import create_data_loaders
 from log_analyzer.tokenizer.tokenizer_neo import CharTokenizer
 from log_analyzer.train_loop import get_tokenizer
->>>>>>> 2961eb74
 
 
 def batch_equal(v1: torch.Tensor, v2: torch.Tensor):
@@ -76,21 +70,21 @@
         pytest.skip()
 
     filepath = "data/test_data/6.csv"
-    batch_size = 10
-    vocab = LANLVocab("data/vocab_field_cutoff=40.json")
-    tokenizer = LANLTokenizer(vocab)
+    counts_file = Path("data/counts678.json")
+    batch_sizes = (10, 10)
+    tokenizer = get_tokenizer("sentence", "multiline-transformer", counts_file, cutoff=49)
     task = "sentence-lm"
 
     window_size = 5
     input_length = calculate_max_input_length(task, tokenizer)
-    data_handler, _ = create_data_loaders_multiline(filepath, batch_size, tokenizer, task, window_size, memory_type, shuffle=shuffle)
+    data_handler, _ = create_data_loaders_multiline(filepath, batch_sizes, tokenizer, task, window_size, memory_type, shuffle=shuffle)
     final_batch = False
     for batch in data_handler:
         # Final batch doesn't have to be full length - roundabout way to check this because dataset might not have a known length
         if final_batch:
             raise AssertionError("Encountered non-full batch that wasn't final batch of dataloader.")
         try:
-            assert batch["input"].shape == torch.Size([batch_size, 2 * window_size - 1, input_length])
+            assert batch["input"].shape == torch.Size([batch_sizes[0], 2 * window_size - 1, input_length])
         except AssertionError:
             assert batch["input"].shape[1:] == torch.Size([2 * window_size - 1, input_length])
             final_batch = True
