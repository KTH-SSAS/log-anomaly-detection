--- conflicted
+++ resolved
@@ -22,15 +22,8 @@
     batch_size = 10
     skip_sos = False
     jagged = True
-<<<<<<< HEAD
-    for bidirectional in [False, True]:
-        input_length = calculate_max_input_length(data_config.sentence_length, bidirectional, skip_sos)
-        for shuffle in [False, True]:
-            data_handler, _ = create_data_loaders(
-                filepath, batch_size, bidirectional, skip_sos, jagged, input_length, shuffle=shuffle
-=======
     input_length = calculate_max_input_length(data_config.sentence_length, bidirectional, skip_sos)
-    data_handler = create_data_loader(filepath, batch_size, bidirectional, skip_sos, jagged, input_length, shuffle)
+    data_handler, _ = create_data_loaders(filepath, batch_size, bidirectional, skip_sos, jagged, input_length, shuffle=shuffle)
     for batch in data_handler:
         x: torch.Tensor = batch["input"]
         x_length = batch["length"]
@@ -40,7 +33,6 @@
             all(
                 batch["input"][i, 1 : x_length[i] - int(bidirectional)]
                 == batch["target"][i, : x_length[i] - 1 - int(bidirectional)]
->>>>>>> 50d51e51
             )
 
 
@@ -54,25 +46,8 @@
     batch_size = 10
     skip_sos = False
     jagged = False
-<<<<<<< HEAD
-    for bidirectional in [False, True]:
-        input_length = calculate_max_input_length(data_config.sentence_length, bidirectional, skip_sos)
-        for shuffle in [False, True]:
-            data_handler, _ = create_data_loaders(
-                filepath, batch_size, bidirectional, skip_sos, jagged, data_config.sentence_length, shuffle=shuffle
-            )
-            for batch in data_handler:
-                x: torch.Tensor = batch["input"]
-                assert x.shape == torch.Size([batch_size, input_length]), (
-                    "bidirectional" if bidirectional else "forward"
-                )
-                assert batch_equal(
-                    batch["input"][:, 1 : batch["input"].shape[1] - int(bidirectional)],
-                    batch["target"][:, : batch["target"].shape[1] - int(not bidirectional)],
-                ), f"{'bidir' if bidirectional else 'forward'}-shift"  # Confirm that the targets are equal to the inputs shifted by 1
-=======
     input_length = calculate_max_input_length(data_config.sentence_length, bidirectional, skip_sos)
-    data_handler = create_data_loader(
+    data_handler, _ = create_data_loaders(
         filepath, batch_size, bidirectional, skip_sos, jagged, data_config.sentence_length, shuffle
     )
     for batch in data_handler:
@@ -82,7 +57,6 @@
             batch["input"][:, 1 : batch["input"].shape[1] - int(bidirectional)],
             batch["target"][:, : batch["target"].shape[1] - int(not bidirectional)],
         ), f"{'bidir' if bidirectional else 'forward'}-shift"  # Confirm that the targets are equal to the inputs shifted by 1
->>>>>>> 50d51e51
 
 
 def test_data_loader_tiered():
