from log_analyzer.application import Application
from log_analyzer.config.model_config import LSTMConfig, TieredLSTMConfig
from log_analyzer.config.trainer_config import DataConfig, TrainerConfig
from log_analyzer.train_loop import get_model_config, init_from_config_classes, train_model


def set_args(bidir, model_type, token_level):
    """Prepares a dictionary of settings that can be used for testing."""
    # Common args (defaults, can be changed)
    args = {}

    args["bidirectional"] = bidir
    args["model_type"] = model_type
    trainer_config = TrainerConfig.init_from_file("config/config_trainer.json")
    trainer_config.train_files = ["0.txt", "1.txt"]
    trainer_config.test_files = ["2.txt"]
    args["trainer_config"] = trainer_config

    if model_type == "tiered-lstm":
        model_config_file = f"config/lanl_{token_level}_config_model_tiered.json"

    elif model_type == "transformer":
        # TODO We should standardize the config file names
        model_config_file = f"config/lanl_{token_level}_config_{model_type}.json"

    else:
        model_config_file = f"config/lanl_{token_level}_config_model.json"

    args["model_config"] = get_model_config(model_config_file, model_type)

    args["data_folder"] = f"data/test_data/{token_level}_day_split"
    args["data_config"] = DataConfig.init_from_file(f"config/lanl_{token_level}_config_data.json")

    # Return the prepared args
    return args


<<<<<<< HEAD
def run_test(args):
    trainer, train_loader, val_loader, test_loader = init_from_config_classes(**args)
    train_losses, test_losses = train_model(trainer, train_loader, val_loader, test_loader, store_eval_data=False)
=======
def run_test(args, cuda=False):
    Application.instance()._use_cuda = cuda  # TODO this is not a great way to do this, but it's quick.
    trainer, train_loader, test_loader = init_from_config_classes(**args)
    train_losses, test_losses = train_model(trainer, train_loader, test_loader, store_eval_data=False)
>>>>>>> 50d51e51
    return train_losses, test_losses<|MERGE_RESOLUTION|>--- conflicted
+++ resolved
@@ -35,14 +35,8 @@
     return args
 
 
-<<<<<<< HEAD
-def run_test(args):
+def run_test(args, cuda=False):
+    Application.instance()._use_cuda = cuda  # TODO this is not a great way to do this, but it's quick.
     trainer, train_loader, val_loader, test_loader = init_from_config_classes(**args)
     train_losses, test_losses = train_model(trainer, train_loader, val_loader, test_loader, store_eval_data=False)
-=======
-def run_test(args, cuda=False):
-    Application.instance()._use_cuda = cuda  # TODO this is not a great way to do this, but it's quick.
-    trainer, train_loader, test_loader = init_from_config_classes(**args)
-    train_losses, test_losses = train_model(trainer, train_loader, test_loader, store_eval_data=False)
->>>>>>> 50d51e51
     return train_losses, test_losses