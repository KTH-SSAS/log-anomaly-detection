--- conflicted
+++ resolved
@@ -1,27 +1,15 @@
 {
-<<<<<<< HEAD
-	"layers": 2,
-	"feedforward_dim": 2048,
-	"model_dim": 512,
-=======
 	"layers": 6,
 	"feedforward_dim": 1024,
 	"model_dim": 256,
->>>>>>> 6bd38f07
 	"attention_heads": 8,
 	"vocab_size": 28199,
 	"dropout": 0.1,
 	"sequence_length": null,
 	"context_config": {
-<<<<<<< HEAD
-		"model_dim": 512,
-		"layers": 2,
-		"feedforward_dim": 2048,
-=======
 		"model_dim": 256,
 		"layers": 2,
 		"feedforward_dim": 1024,
->>>>>>> 6bd38f07
 		"attention_heads": 8,
 		"dropout": 0.1
 	},
